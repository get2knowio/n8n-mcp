import { describe, it, expect } from '@jest/globals';
<<<<<<< HEAD
import { N8nWorkflow, N8nNode, N8nConnections, N8nConfig, N8nTag, N8nTagsListResponse } from '../types';
=======
import { N8nWorkflow, N8nNode, N8nConnections, N8nConfig, N8nVariable } from '../types';
>>>>>>> a957ba95

describe('Types', () => {
  describe('N8nWorkflow', () => {
    it('should define a valid workflow structure', () => {
      const workflow: N8nWorkflow = {
        id: 1,
        name: 'Test Workflow',
        nodes: [],
        connections: {},
        active: false,
        tags: ['test']
      };

      expect(workflow).toBeDefined();
      expect(workflow.id).toBe(1);
      expect(workflow.name).toBe('Test Workflow');
      expect(workflow.nodes).toEqual([]);
      expect(workflow.connections).toEqual({});
      expect(workflow.active).toBe(false);
      expect(workflow.tags).toEqual(['test']);
    });

    it('should work without optional fields', () => {
      const workflow: N8nWorkflow = {
        name: 'Minimal Workflow',
        nodes: [],
        connections: {}
      };

      expect(workflow).toBeDefined();
      expect(workflow.name).toBe('Minimal Workflow');
      expect(workflow.id).toBeUndefined();
      expect(workflow.active).toBeUndefined();
    });
  });

  describe('N8nNode', () => {
    it('should define a valid node structure', () => {
      const node: N8nNode = {
        id: 'webhook-1',
        name: 'Webhook Trigger',
        type: 'n8n-nodes-base.webhook',
        typeVersion: 1,
        position: [250, 300],
        parameters: {
          httpMethod: 'GET',
          path: 'webhook'
        }
      };

      expect(node).toBeDefined();
      expect(node.id).toBe('webhook-1');
      expect(node.name).toBe('Webhook Trigger');
      expect(node.type).toBe('n8n-nodes-base.webhook');
      expect(node.typeVersion).toBe(1);
      expect(node.position).toEqual([250, 300]);
      expect(node.parameters).toEqual({
        httpMethod: 'GET',
        path: 'webhook'
      });
    });

    it('should work with minimal required fields', () => {
      const node: N8nNode = {
        id: 'minimal-node',
        name: 'Minimal Node',
        type: 'n8n-nodes-base.test',
        typeVersion: 1,
        position: [0, 0]
      };

      expect(node).toBeDefined();
      expect(node.parameters).toBeUndefined();
      expect(node.disabled).toBeUndefined();
    });
  });

  describe('N8nConnections', () => {
    it('should define valid connections structure', () => {
      const connections: N8nConnections = {
        'webhook-1': {
          'main': [
            {
              node: 'code-1',
              type: 'main',
              index: 0
            }
          ]
        }
      };

      expect(connections).toBeDefined();
      expect(connections['webhook-1']).toBeDefined();
      expect(connections['webhook-1']['main']).toHaveLength(1);
      expect(connections['webhook-1']['main'][0].node).toBe('code-1');
    });

    it('should work with empty connections', () => {
      const connections: N8nConnections = {};

      expect(connections).toBeDefined();
      expect(Object.keys(connections)).toHaveLength(0);
    });
  });

  describe('N8nConfig', () => {
    it('should define config with API key', () => {
      const config: N8nConfig = {
        baseUrl: 'http://localhost:5678',
        apiKey: 'test-api-key'
      };

      expect(config).toBeDefined();
      expect(config.baseUrl).toBe('http://localhost:5678');
      expect(config.apiKey).toBe('test-api-key');
      expect(config.username).toBeUndefined();
      expect(config.password).toBeUndefined();
    });

    it('should define config with basic auth', () => {
      const config: N8nConfig = {
        baseUrl: 'http://localhost:5678',
        username: 'testuser',
        password: 'testpass'
      };

      expect(config).toBeDefined();
      expect(config.baseUrl).toBe('http://localhost:5678');
      expect(config.username).toBe('testuser');
      expect(config.password).toBe('testpass');
      expect(config.apiKey).toBeUndefined();
    });

    it('should work with minimal config', () => {
      const config: N8nConfig = {
        baseUrl: 'http://localhost:5678'
      };

      expect(config).toBeDefined();
      expect(config.baseUrl).toBe('http://localhost:5678');
    });
  });

<<<<<<< HEAD
  describe('N8nTag', () => {
    it('should define a valid tag structure', () => {
      const tag: N8nTag = {
        id: 1,
        name: 'Production',
        color: '#ff0000',
        createdAt: '2023-01-01T00:00:00.000Z',
        updatedAt: '2023-01-01T00:00:00.000Z'
      };

      expect(tag).toBeDefined();
      expect(tag.id).toBe(1);
      expect(tag.name).toBe('Production');
      expect(tag.color).toBe('#ff0000');
      expect(tag.createdAt).toBe('2023-01-01T00:00:00.000Z');
      expect(tag.updatedAt).toBe('2023-01-01T00:00:00.000Z');
    });

    it('should work without optional fields', () => {
      const tag: N8nTag = {
        name: 'Simple Tag'
      };

      expect(tag).toBeDefined();
      expect(tag.name).toBe('Simple Tag');
      expect(tag.id).toBeUndefined();
      expect(tag.color).toBeUndefined();
      expect(tag.createdAt).toBeUndefined();
      expect(tag.updatedAt).toBeUndefined();
    });

    it('should work with only required name field', () => {
      const tag: N8nTag = {
        name: 'Required Only'
      };

      expect(tag).toBeDefined();
      expect(tag.name).toBe('Required Only');
    });
  });

  describe('N8nTagsListResponse', () => {
    it('should define a valid tags list response', () => {
      const response: N8nTagsListResponse = {
        data: [
          {
            id: 1,
            name: 'Tag 1',
            color: '#ff0000'
          },
          {
            id: 2,
            name: 'Tag 2'
          }
        ],
        nextCursor: 'cursor-123'
      };

      expect(response).toBeDefined();
      expect(response.data).toHaveLength(2);
      expect(response.data[0].name).toBe('Tag 1');
      expect(response.data[1].name).toBe('Tag 2');
      expect(response.nextCursor).toBe('cursor-123');
    });

    it('should work without pagination cursor', () => {
      const response: N8nTagsListResponse = {
        data: [
          {
            id: 1,
            name: 'Single Tag'
          }
        ]
      };

      expect(response).toBeDefined();
      expect(response.data).toHaveLength(1);
      expect(response.nextCursor).toBeUndefined();
    });

    it('should work with empty data array', () => {
      const response: N8nTagsListResponse = {
        data: []
      };

      expect(response).toBeDefined();
      expect(response.data).toHaveLength(0);
=======
  describe('N8nVariable', () => {
    it('should define a valid variable structure', () => {
      const variable: N8nVariable = {
        id: 'var-123',
        key: 'test-key',
        value: 'test-value'
      };

      expect(variable).toBeDefined();
      expect(variable.id).toBe('var-123');
      expect(variable.key).toBe('test-key');
      expect(variable.value).toBe('test-value');
    });

    it('should work without optional id field', () => {
      const variable: N8nVariable = {
        key: 'minimal-key',
        value: 'minimal-value'
      };

      expect(variable).toBeDefined();
      expect(variable.key).toBe('minimal-key');
      expect(variable.value).toBe('minimal-value');
      expect(variable.id).toBeUndefined();
>>>>>>> a957ba95
    });
  });
});<|MERGE_RESOLUTION|>--- conflicted
+++ resolved
@@ -1,9 +1,5 @@
 import { describe, it, expect } from '@jest/globals';
-<<<<<<< HEAD
-import { N8nWorkflow, N8nNode, N8nConnections, N8nConfig, N8nTag, N8nTagsListResponse } from '../types';
-=======
-import { N8nWorkflow, N8nNode, N8nConnections, N8nConfig, N8nVariable } from '../types';
->>>>>>> a957ba95
+import { N8nWorkflow, N8nNode, N8nConnections, N8nConfig, N8nTag, N8nVariable } from '../types';
 
 describe('Types', () => {
   describe('N8nWorkflow', () => {
@@ -147,9 +143,35 @@
     });
   });
 
-<<<<<<< HEAD
+  describe('N8nVariable', () => {
+    it('should define a valid variable structure', () => {
+      const variable: N8nVariable = {
+        id: 'var-123',
+        key: 'test-key',
+        value: 'test-value'
+      };
+
+      expect(variable).toBeDefined();
+      expect(variable.id).toBe('var-123');
+      expect(variable.key).toBe('test-key');
+      expect(variable.value).toBe('test-value');
+    });
+
+    it('should work without optional id field', () => {
+      const variable: N8nVariable = {
+        key: 'minimal-key',
+        value: 'minimal-value'
+      };
+
+      expect(variable).toBeDefined();
+      expect(variable.key).toBe('minimal-key');
+      expect(variable.value).toBe('minimal-value');
+      expect(variable.id).toBeUndefined();
+    });
+  });
+
   describe('N8nTag', () => {
-    it('should define a valid tag structure', () => {
+    it('should define a valid tag structure with all properties', () => {
       const tag: N8nTag = {
         id: 1,
         name: 'Production',
@@ -166,101 +188,17 @@
       expect(tag.updatedAt).toBe('2023-01-01T00:00:00.000Z');
     });
 
-    it('should work without optional fields', () => {
+    it('should define a valid tag structure with minimal properties', () => {
       const tag: N8nTag = {
-        name: 'Simple Tag'
+        name: 'Development'
       };
 
       expect(tag).toBeDefined();
-      expect(tag.name).toBe('Simple Tag');
+      expect(tag.name).toBe('Development');
       expect(tag.id).toBeUndefined();
       expect(tag.color).toBeUndefined();
       expect(tag.createdAt).toBeUndefined();
       expect(tag.updatedAt).toBeUndefined();
     });
-
-    it('should work with only required name field', () => {
-      const tag: N8nTag = {
-        name: 'Required Only'
-      };
-
-      expect(tag).toBeDefined();
-      expect(tag.name).toBe('Required Only');
-    });
-  });
-
-  describe('N8nTagsListResponse', () => {
-    it('should define a valid tags list response', () => {
-      const response: N8nTagsListResponse = {
-        data: [
-          {
-            id: 1,
-            name: 'Tag 1',
-            color: '#ff0000'
-          },
-          {
-            id: 2,
-            name: 'Tag 2'
-          }
-        ],
-        nextCursor: 'cursor-123'
-      };
-
-      expect(response).toBeDefined();
-      expect(response.data).toHaveLength(2);
-      expect(response.data[0].name).toBe('Tag 1');
-      expect(response.data[1].name).toBe('Tag 2');
-      expect(response.nextCursor).toBe('cursor-123');
-    });
-
-    it('should work without pagination cursor', () => {
-      const response: N8nTagsListResponse = {
-        data: [
-          {
-            id: 1,
-            name: 'Single Tag'
-          }
-        ]
-      };
-
-      expect(response).toBeDefined();
-      expect(response.data).toHaveLength(1);
-      expect(response.nextCursor).toBeUndefined();
-    });
-
-    it('should work with empty data array', () => {
-      const response: N8nTagsListResponse = {
-        data: []
-      };
-
-      expect(response).toBeDefined();
-      expect(response.data).toHaveLength(0);
-=======
-  describe('N8nVariable', () => {
-    it('should define a valid variable structure', () => {
-      const variable: N8nVariable = {
-        id: 'var-123',
-        key: 'test-key',
-        value: 'test-value'
-      };
-
-      expect(variable).toBeDefined();
-      expect(variable.id).toBe('var-123');
-      expect(variable.key).toBe('test-key');
-      expect(variable.value).toBe('test-value');
-    });
-
-    it('should work without optional id field', () => {
-      const variable: N8nVariable = {
-        key: 'minimal-key',
-        value: 'minimal-value'
-      };
-
-      expect(variable).toBeDefined();
-      expect(variable.key).toBe('minimal-key');
-      expect(variable.value).toBe('minimal-value');
-      expect(variable.id).toBeUndefined();
->>>>>>> a957ba95
-    });
   });
 });