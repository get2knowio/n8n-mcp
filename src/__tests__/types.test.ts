--- conflicted
+++ resolved
@@ -96,10 +96,7 @@
       expect(connections).toBeDefined();
       expect(connections['webhook-1']).toBeDefined();
       expect(connections['webhook-1']['main']).toHaveLength(1);
-<<<<<<< HEAD
-=======
       expect(connections['webhook-1']['main'][0]).toHaveLength(1);
->>>>>>> 668a7a4e
       expect(connections['webhook-1']['main'][0][0].node).toBe('code-1');
     });
 
