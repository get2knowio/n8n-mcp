import { describe, it, expect, jest } from '@jest/globals';

// Mock the entire index module to avoid import issues
const mockServer = {
  setRequestHandler: jest.fn(),
  connect: jest.fn(),
};

jest.mock('@modelcontextprotocol/sdk/server/index.js', () => ({
  Server: jest.fn().mockImplementation(() => mockServer)
}));

jest.mock('@modelcontextprotocol/sdk/server/stdio.js', () => ({
  StdioServerTransport: jest.fn()
}));

jest.mock('@modelcontextprotocol/sdk/types.js', () => ({
  CallToolRequestSchema: 'mocked-call-tool-schema',
  ListToolsRequestSchema: 'mocked-list-tools-schema',
}));

jest.mock('../n8n-client', () => ({
  N8nClient: jest.fn().mockImplementation(() => ({
    listWorkflows: jest.fn(),
    getWorkflow: jest.fn(),
    createWorkflow: jest.fn(),
    updateWorkflow: jest.fn(),
    deleteWorkflow: jest.fn(),
    activateWorkflow: jest.fn(),
    deactivateWorkflow: jest.fn(),
<<<<<<< HEAD
    getCredentialSchema: jest.fn(),
=======
    listVariables: jest.fn(),
    createVariable: jest.fn(),
    updateVariable: jest.fn(),
    deleteVariable: jest.fn(),
    listExecutions: jest.fn(),
    getExecution: jest.fn(),
    deleteExecution: jest.fn(),
    getWebhookUrls: jest.fn(),
    runOnce: jest.fn(),
>>>>>>> e02cd5ce
  }))
}));

describe('N8nMcpServer', () => {
  beforeEach(() => {
    // Set environment variables for testing
    process.env.N8N_BASE_URL = 'http://test-n8n.local:5678';
    process.env.N8N_API_KEY = 'test-api-key';
  });

  describe('module import', () => {
    it('should be able to import the module', async () => {
      // Dynamic import to avoid top-level import issues
      const { N8nMcpServer } = await import('../index');
      expect(N8nMcpServer).toBeDefined();
    });

    it('should handle constructor with valid config', async () => {
      const { N8nMcpServer } = await import('../index');
      expect(() => new N8nMcpServer()).not.toThrow();
    });

    it('should throw error when N8N_BASE_URL is not configured', async () => {
      // The current implementation provides a default, so this test verifies the default behavior
      delete process.env.N8N_BASE_URL;
      
      const { N8nMcpServer } = await import('../index');
      const server = new N8nMcpServer();
      
      // Since there's a default value, this should not throw
      expect(server).toBeDefined();
      
      // Restore for other tests
      process.env.N8N_BASE_URL = 'http://test-n8n.local:5678';
    });
  });

  describe('MCP tools', () => {
    describe('list tools', () => {
      it('should include new tools in the tools list', async () => {
        const { N8nMcpServer } = await import('../index');
        const server = new N8nMcpServer();
        
        const listHandlers = mockServer.setRequestHandler.mock.calls.find(
          (call: any) => call[0] === 'mocked-list-tools-schema'
        );
        expect(listHandlers).toBeDefined();
        
        const handler = listHandlers![1];
        const result = await (handler as any)();

        const toolNames = result.tools.map((tool: any) => tool.name);
        expect(toolNames).toContain('webhook_urls');
        expect(toolNames).toContain('run_once');

        // Check webhook_urls tool schema
        const webhookUrlsTool = result.tools.find((tool: any) => tool.name === 'webhook_urls');
        expect(webhookUrlsTool.description).toBe('Get webhook URLs for a webhook node in a workflow');
        expect(webhookUrlsTool.inputSchema.required).toEqual(['workflowId', 'nodeId']);
        expect(webhookUrlsTool.inputSchema.properties.workflowId.type).toBe('number');
        expect(webhookUrlsTool.inputSchema.properties.nodeId.type).toBe('string');

        // Check run_once tool schema
        const runOnceTool = result.tools.find((tool: any) => tool.name === 'run_once');
        expect(runOnceTool.description).toBe('Execute a workflow manually once and return execution details');
        expect(runOnceTool.inputSchema.required).toEqual(['workflowId']);
        expect(runOnceTool.inputSchema.properties.workflowId.type).toBe('number');
        expect(runOnceTool.inputSchema.properties.input).toBeDefined();
      });
    });
  });
});<|MERGE_RESOLUTION|>--- conflicted
+++ resolved
@@ -28,9 +28,6 @@
     deleteWorkflow: jest.fn(),
     activateWorkflow: jest.fn(),
     deactivateWorkflow: jest.fn(),
-<<<<<<< HEAD
-    getCredentialSchema: jest.fn(),
-=======
     listVariables: jest.fn(),
     createVariable: jest.fn(),
     updateVariable: jest.fn(),
@@ -40,7 +37,10 @@
     deleteExecution: jest.fn(),
     getWebhookUrls: jest.fn(),
     runOnce: jest.fn(),
->>>>>>> e02cd5ce
+    listWorkflowTags: jest.fn(),
+    setWorkflowTags: jest.fn(),
+    transferWorkflow: jest.fn(),
+    transferCredential: jest.fn(),
   }))
 }));
 
@@ -63,18 +63,14 @@
       expect(() => new N8nMcpServer()).not.toThrow();
     });
 
-    it('should throw error when N8N_BASE_URL is not configured', async () => {
-      // The current implementation provides a default, so this test verifies the default behavior
-      delete process.env.N8N_BASE_URL;
-      
+    it('should warn when no auth configured', async () => {
+      delete process.env.N8N_API_KEY;
+      delete process.env.N8N_USERNAME;
+      delete process.env.N8N_PASSWORD;
+
       const { N8nMcpServer } = await import('../index');
       const server = new N8nMcpServer();
-      
-      // Since there's a default value, this should not throw
       expect(server).toBeDefined();
-      
-      // Restore for other tests
-      process.env.N8N_BASE_URL = 'http://test-n8n.local:5678';
     });
   });
 
@@ -82,7 +78,7 @@
     describe('list tools', () => {
       it('should include new tools in the tools list', async () => {
         const { N8nMcpServer } = await import('../index');
-        const server = new N8nMcpServer();
+        new N8nMcpServer();
         
         const listHandlers = mockServer.setRequestHandler.mock.calls.find(
           (call: any) => call[0] === 'mocked-list-tools-schema'
@@ -95,20 +91,8 @@
         const toolNames = result.tools.map((tool: any) => tool.name);
         expect(toolNames).toContain('webhook_urls');
         expect(toolNames).toContain('run_once');
-
-        // Check webhook_urls tool schema
-        const webhookUrlsTool = result.tools.find((tool: any) => tool.name === 'webhook_urls');
-        expect(webhookUrlsTool.description).toBe('Get webhook URLs for a webhook node in a workflow');
-        expect(webhookUrlsTool.inputSchema.required).toEqual(['workflowId', 'nodeId']);
-        expect(webhookUrlsTool.inputSchema.properties.workflowId.type).toBe('number');
-        expect(webhookUrlsTool.inputSchema.properties.nodeId.type).toBe('string');
-
-        // Check run_once tool schema
-        const runOnceTool = result.tools.find((tool: any) => tool.name === 'run_once');
-        expect(runOnceTool.description).toBe('Execute a workflow manually once and return execution details');
-        expect(runOnceTool.inputSchema.required).toEqual(['workflowId']);
-        expect(runOnceTool.inputSchema.properties.workflowId.type).toBe('number');
-        expect(runOnceTool.inputSchema.properties.input).toBeDefined();
+        expect(toolNames).toContain('list_workflow_tags');
+        expect(toolNames).toContain('set_workflow_tags');
       });
     });
   });
