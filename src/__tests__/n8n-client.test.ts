--- conflicted
+++ resolved
@@ -238,12 +238,7 @@
       mockApi.put.mockResolvedValue(mockResponse);
 
       const result = await client.updateWorkflow(1, updateData);
-
-<<<<<<< HEAD
-      expect(mockApi.patch).toHaveBeenCalledWith('/workflows/1', updateData, { headers: {} });
-=======
       expect(mockApi.put).toHaveBeenCalledWith('/workflows/1', updateData, { headers: {} });
->>>>>>> c14585a8
       expect(result).toEqual(updatedWorkflow);
     });
 
