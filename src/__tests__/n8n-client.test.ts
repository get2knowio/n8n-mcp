import { describe, it, expect, beforeEach, jest } from '@jest/globals';
import axios from 'axios';
import { N8nClient } from '../n8n-client';
<<<<<<< HEAD
import { N8nConfig, N8nWorkflow, N8nSourceControlPullResponse } from '../types';
=======
import { N8nConfig, N8nWorkflow, N8nTag, N8nVariable, N8nExecution, N8nWebhookUrls, N8nCredentialSchema } from '../types';
>>>>>>> 069f22bf

const mockedAxios = axios as jest.Mocked<typeof axios>;

describe('N8nClient', () => {
  let client: N8nClient;
  let mockApi: any;

  const mockConfig: N8nConfig = {
    baseUrl: 'http://test-n8n.local:5678',
    apiKey: 'test-api-key',
  };

  const mockWorkflow: N8nWorkflow = {
    id: 1,
    name: 'Test Workflow',
    nodes: [
      {
        id: 'webhook',
        name: 'Webhook',
        type: 'n8n-nodes-base.webhook',
        typeVersion: 1,
        position: [250, 300],
        parameters: {
          httpMethod: 'GET',
          path: 'test'
        }
      }
    ],
    connections: {},
    active: false,
    tags: ['test']
  };

  const mockCredentialSchema: N8nCredentialSchema = {
    type: 'httpHeaderAuth',
    displayName: 'Header Auth',
    name: 'httpHeaderAuth',
    properties: {
      name: {
        type: 'string',
        description: 'Header name'
      },
      value: {
        type: 'string',
        description: 'Header value'
      }
    },
    required: ['name', 'value'],
    description: 'Authentication via HTTP header',
    category: 'generic'
  };

  const mockVariable: N8nVariable = {
    id: 'var-123',
    key: 'test-key',
    value: 'test-value'
  };

  const mockTags: N8nTag[] = [
    {
      id: 'tag1',
      name: 'Production',
      color: '#ff0000'
    },
    {
      id: 'tag2', 
      name: 'Testing',
      color: '#00ff00'
    }
  ];

  const mockExecution: N8nExecution = {
    id: 'exec_123',
    finished: true,
    mode: 'manual',
    startedAt: '2023-01-01T00:00:00.000Z',
    stoppedAt: '2023-01-01T00:01:00.000Z',
    workflowId: '1',
    status: 'success',
    data: {
      resultData: {
        runData: {},
        lastNodeExecuted: 'webhook'
      }
    }
  };

  beforeEach(() => {
    mockApi = {
      defaults: {
        headers: {
          common: {},
        },
      },
      get: jest.fn(),
      post: jest.fn(),
      patch: jest.fn(),
      put: jest.fn(),
      delete: jest.fn(),
    };

    mockedAxios.create.mockReturnValue(mockApi);
    client = new N8nClient(mockConfig);
  });

  describe('constructor', () => {
    it('should create axios instance with correct base URL', () => {
      expect(mockedAxios.create).toHaveBeenCalledWith({
        baseURL: 'http://test-n8n.local:5678/api/v1',
        headers: {
          'Content-Type': 'application/json',
        },
      });
    });

    it('should set API key header when apiKey is provided', () => {
      expect(mockApi.defaults.headers.common['X-N8N-API-KEY']).toBe('test-api-key');
    });

    it('should set basic auth header when username and password are provided', () => {
      const basicAuthConfig: N8nConfig = {
        baseUrl: 'http://test-n8n.local:5678',
        username: 'testuser',
        password: 'testpass',
      };

      new N8nClient(basicAuthConfig);
      const expectedAuth = Buffer.from('testuser:testpass').toString('base64');
      expect(mockApi.defaults.headers.common['Authorization']).toBe(`Basic ${expectedAuth}`);
    });
  });

  describe('listWorkflows', () => {
    it('should return list of workflows', async () => {
      const mockResponse = {
        data: {
          data: [mockWorkflow]
        }
      };
      mockApi.get.mockResolvedValue(mockResponse);

      const result = await client.listWorkflows();

      expect(mockApi.get).toHaveBeenCalledWith('/workflows');
      expect(result).toEqual([mockWorkflow]);
    });

    it('should handle API errors', async () => {
      const error = new Error('API Error');
      mockApi.get.mockRejectedValue(error);

      await expect(client.listWorkflows()).rejects.toThrow('API Error');
    });
  });

  describe('getWorkflow', () => {
    it('should return specific workflow by ID', async () => {
      const mockResponse = {
        data: {
          data: mockWorkflow
        }
      };
      mockApi.get.mockResolvedValue(mockResponse);

      const result = await client.getWorkflow(1);

      expect(mockApi.get).toHaveBeenCalledWith('/workflows/1');
      expect(result).toEqual(mockWorkflow);
    });

    it('should handle workflow not found', async () => {
      const error = new Error('Workflow not found');
      mockApi.get.mockRejectedValue(error);

      await expect(client.getWorkflow(999)).rejects.toThrow('Workflow not found');
    });
  });

  describe('createWorkflow', () => {
    it('should create a new workflow', async () => {
      const newWorkflow = { ...mockWorkflow };
      delete newWorkflow.id;
      
      const mockResponse = {
        data: {
          data: mockWorkflow
        }
      };
      mockApi.post.mockResolvedValue(mockResponse);

      const result = await client.createWorkflow(newWorkflow);

      expect(mockApi.post).toHaveBeenCalledWith('/workflows', newWorkflow);
      expect(result).toEqual(mockWorkflow);
    });

    it('should handle creation errors', async () => {
      const newWorkflow = { ...mockWorkflow };
      delete newWorkflow.id;
      
      const error = new Error('Creation failed');
      mockApi.post.mockRejectedValue(error);

      await expect(client.createWorkflow(newWorkflow)).rejects.toThrow('Creation failed');
    });
  });

  describe('updateWorkflow', () => {
    it('should update an existing workflow using PUT', async () => {
      const updateData = { name: 'Updated Workflow' };
      const updatedWorkflow = { ...mockWorkflow, ...updateData };
      
      const mockResponse = {
        data: {
          data: updatedWorkflow
        }
      };
      mockApi.put.mockResolvedValue(mockResponse);

      const result = await client.updateWorkflow(1, updateData);

      expect(mockApi.put).toHaveBeenCalledWith('/workflows/1', updateData, { headers: {} });
      expect(result).toEqual(updatedWorkflow);
    });

    it('should update an existing workflow with If-Match header', async () => {
      const updateData = { name: 'Updated Workflow' };
      const updatedWorkflow = { ...mockWorkflow, ...updateData };
      const ifMatch = 'some-etag-value';
      
      const mockResponse = {
        data: {
          data: updatedWorkflow
        }
      };
      mockApi.put.mockResolvedValue(mockResponse);

      const result = await client.updateWorkflow(1, updateData, ifMatch);

      expect(mockApi.put).toHaveBeenCalledWith('/workflows/1', updateData, { 
        headers: { 'If-Match': ifMatch } 
      });
      expect(result).toEqual(updatedWorkflow);
    });

    it('should handle 412 precondition failed error gracefully', async () => {
      const updateData = { name: 'Updated Workflow' };
      const ifMatch = 'outdated-etag';
      
      const error = {
        response: {
          status: 412
        }
      };
      mockApi.put.mockRejectedValue(error);

      await expect(client.updateWorkflow(1, updateData, ifMatch))
        .rejects.toThrow('Precondition failed: The workflow has been modified by another user. Please fetch the latest version and try again.');
    });

    it('should handle other update errors', async () => {
      const updateData = { name: 'Updated Workflow' };
      const error = new Error('Update failed');
      mockApi.put.mockRejectedValue(error);

      await expect(client.updateWorkflow(1, updateData)).rejects.toThrow('Update failed');
    });
  });

  describe('deleteWorkflow', () => {
    it('should delete a workflow', async () => {
      mockApi.delete.mockResolvedValue({});

      await client.deleteWorkflow(1);

      expect(mockApi.delete).toHaveBeenCalledWith('/workflows/1');
    });

    it('should handle deletion errors', async () => {
      const error = new Error('Deletion failed');
      mockApi.delete.mockRejectedValue(error);

      await expect(client.deleteWorkflow(1)).rejects.toThrow('Deletion failed');
    });
  });

  describe('activateWorkflow', () => {
    it('should activate a workflow', async () => {
      const activeWorkflow = { ...mockWorkflow, active: true };
      const mockResponse = {
        data: {
          data: activeWorkflow
        }
      };
      mockApi.post.mockResolvedValue(mockResponse);

      const result = await client.activateWorkflow(1);

      expect(mockApi.post).toHaveBeenCalledWith('/workflows/1/activate');
      expect(result).toEqual(activeWorkflow);
    });

    it('should handle activation errors', async () => {
      const error = new Error('Activation failed');
      mockApi.post.mockRejectedValue(error);

      await expect(client.activateWorkflow(1)).rejects.toThrow('Activation failed');
    });
  });

  describe('deactivateWorkflow', () => {
    it('should deactivate a workflow', async () => {
      const inactiveWorkflow = { ...mockWorkflow, active: false };
      const mockResponse = {
        data: {
          data: inactiveWorkflow
        }
      };
      mockApi.post.mockResolvedValue(mockResponse);

      const result = await client.deactivateWorkflow(1);

      expect(mockApi.post).toHaveBeenCalledWith('/workflows/1/deactivate');
      expect(result).toEqual(inactiveWorkflow);
    });

    it('should handle deactivation errors', async () => {
      const error = new Error('Deactivation failed');
      mockApi.post.mockRejectedValue(error);

      await expect(client.deactivateWorkflow(1)).rejects.toThrow('Deactivation failed');
    });
  });

<<<<<<< HEAD
  describe('sourceControlPull', () => {
    it('should pull changes from source control', async () => {
      const mockPullResponse: N8nSourceControlPullResponse = {
        ok: true,
        commit: 'abc123def456'
      };
      const mockResponse = {
        data: {
          data: mockPullResponse
        }
      };
      mockApi.post.mockResolvedValue(mockResponse);

      const result = await client.sourceControlPull();

      expect(mockApi.post).toHaveBeenCalledWith('/source-control/pull');
      expect(result).toEqual(mockPullResponse);
    });

    it('should handle source control pull without commit hash', async () => {
      const mockPullResponse: N8nSourceControlPullResponse = {
        ok: true
      };
      const mockResponse = {
        data: {
          data: mockPullResponse
=======
  describe('getCredentialSchema', () => {
    it('should return credential schema by type name', async () => {
      const mockResponse = {
        data: {
          data: mockCredentialSchema
        }
      };
      mockApi.get.mockResolvedValue(mockResponse);

      const result = await client.getCredentialSchema('httpHeaderAuth');

      expect(mockApi.get).toHaveBeenCalledWith('/credential-types/httpHeaderAuth');
      expect(result).toEqual(mockCredentialSchema);
    });

    it('should handle credential type not found', async () => {
      const error = new Error('Credential type not found');
      mockApi.get.mockRejectedValue(error);

      await expect(client.getCredentialSchema('invalidType')).rejects.toThrow('Credential type not found');
    });

    it('should handle authentication errors', async () => {
      const error = new Error('Unauthorized');
      mockApi.get.mockRejectedValue(error);

      await expect(client.getCredentialSchema('httpHeaderAuth')).rejects.toThrow('Unauthorized');
    });
  });

  describe('transferWorkflow', () => {
    it('should transfer a workflow with projectId', async () => {
      const transferData = { projectId: 'project-123' };
      const transferResponse = { id: 1, projectId: 'project-123' };
      const mockResponse = {
        data: {
          data: transferResponse
        }
      };
      mockApi.put.mockResolvedValue(mockResponse);

      const result = await client.transferWorkflow(1, transferData);

      expect(mockApi.put).toHaveBeenCalledWith('/workflows/1/transfer', transferData);
      expect(result).toEqual(transferResponse);
    });

    it('should transfer a workflow with newOwnerId', async () => {
      const transferData = { newOwnerId: 'user-456' };
      const transferResponse = { id: 1, newOwnerId: 'user-456' };
      const mockResponse = {
        data: {
          data: transferResponse
        }
      };
      mockApi.put.mockResolvedValue(mockResponse);

      const result = await client.transferWorkflow(1, transferData);

      expect(mockApi.put).toHaveBeenCalledWith('/workflows/1/transfer', transferData);
      expect(result).toEqual(transferResponse);
    });

    it('should transfer a workflow with both projectId and newOwnerId', async () => {
      const transferData = { projectId: 'project-123', newOwnerId: 'user-456' };
      const transferResponse = { id: 1, projectId: 'project-123', newOwnerId: 'user-456' };
      const mockResponse = {
        data: {
          data: transferResponse
        }
      };
      mockApi.put.mockResolvedValue(mockResponse);

      const result = await client.transferWorkflow(1, transferData);

      expect(mockApi.put).toHaveBeenCalledWith('/workflows/1/transfer', transferData);
      expect(result).toEqual(transferResponse);
    });

    it('should handle transfer errors', async () => {
      const transferData = { projectId: 'project-123' };
      const error = new Error('Transfer failed');
      mockApi.put.mockRejectedValue(error);

      await expect(client.transferWorkflow(1, transferData)).rejects.toThrow('Transfer failed');
    });

    it('should handle permission errors with clear message', async () => {
      const transferData = { projectId: 'project-123' };
      const error = new Error('Permission denied');
      mockApi.put.mockRejectedValue(error);

      await expect(client.transferWorkflow(1, transferData)).rejects.toThrow('Permission denied');
    });
  });

  describe('transferCredential', () => {
    it('should transfer a credential with projectId', async () => {
      const transferData = { projectId: 'project-123' };
      const transferResponse = { id: 1, projectId: 'project-123' };
      const mockResponse = {
        data: {
          data: transferResponse
        }
      };
      mockApi.put.mockResolvedValue(mockResponse);

      const result = await client.transferCredential(1, transferData);

      expect(mockApi.put).toHaveBeenCalledWith('/credentials/1/transfer', transferData);
      expect(result).toEqual(transferResponse);
    });

    it('should transfer a credential with newOwnerId', async () => {
      const transferData = { newOwnerId: 'user-456' };
      const transferResponse = { id: 1, newOwnerId: 'user-456' };
      const mockResponse = {
        data: {
          data: transferResponse
        }
      };
      mockApi.put.mockResolvedValue(mockResponse);

      const result = await client.transferCredential(1, transferData);

      expect(mockApi.put).toHaveBeenCalledWith('/credentials/1/transfer', transferData);
      expect(result).toEqual(transferResponse);
    });

    it('should transfer a credential with both projectId and newOwnerId', async () => {
      const transferData = { projectId: 'project-123', newOwnerId: 'user-456' };
      const transferResponse = { id: 1, projectId: 'project-123', newOwnerId: 'user-456' };
      const mockResponse = {
        data: {
          data: transferResponse
        }
      };
      mockApi.put.mockResolvedValue(mockResponse);

      const result = await client.transferCredential(1, transferData);

      expect(mockApi.put).toHaveBeenCalledWith('/credentials/1/transfer', transferData);
      expect(result).toEqual(transferResponse);
    });

    it('should handle transfer errors', async () => {
      const transferData = { projectId: 'project-123' };
      const error = new Error('Transfer failed');
      mockApi.put.mockRejectedValue(error);

      await expect(client.transferCredential(1, transferData)).rejects.toThrow('Transfer failed');
    });

    it('should handle permission errors with clear message', async () => {
      const transferData = { projectId: 'project-123' };
      const error = new Error('Permission denied');
      mockApi.put.mockRejectedValue(error);

      await expect(client.transferCredential(1, transferData)).rejects.toThrow('Permission denied');
    });
  });

  describe('listVariables', () => {
    it('should return list of variables', async () => {
      const mockResponse = {
        data: {
          data: [mockVariable],
          nextCursor: undefined
        }
      };
      mockApi.get.mockResolvedValue(mockResponse);

      const result = await client.listVariables();

      expect(mockApi.get).toHaveBeenCalledWith('/variables');
      expect(result).toEqual({
        data: [mockVariable],
        nextCursor: undefined
      });
    });

    it('should handle pagination', async () => {
      const mockResponse = {
        data: {
          data: [mockVariable],
          nextCursor: 'next-cursor-123'
        }
      };
      mockApi.get.mockResolvedValue(mockResponse);

      const result = await client.listVariables();

      expect(result.nextCursor).toBe('next-cursor-123');
    });

    it('should handle API errors', async () => {
      const error = new Error('API Error');
      mockApi.get.mockRejectedValue(error);

      await expect(client.listVariables()).rejects.toThrow('API Error');
    });
  });

  describe('listExecutions', () => {
    it('should return list of executions without options', async () => {
      const mockResponse = {
        data: {
          data: [mockExecution]
        }
      };
      mockApi.get.mockResolvedValue(mockResponse);

      const result = await client.listExecutions();

      expect(mockApi.get).toHaveBeenCalledWith('/executions');
      expect(result).toEqual({ data: [mockExecution] });
    });

    it('should return list of executions with options', async () => {
      const mockResponse = {
        data: {
          data: [mockExecution],
          nextCursor: 'next_cursor_123'
        }
      };
      mockApi.get.mockResolvedValue(mockResponse);

      const result = await client.listExecutions({ 
        limit: 10, 
        cursor: 'cursor_123',
        workflowId: '1'
      });

      expect(mockApi.get).toHaveBeenCalledWith('/executions?limit=10&cursor=cursor_123&workflowId=1');
      expect(result).toEqual({ data: [mockExecution], nextCursor: 'next_cursor_123' });
    });

    it('should handle API errors', async () => {
      const error = new Error('API Error');
      mockApi.get.mockRejectedValue(error);

      await expect(client.listExecutions()).rejects.toThrow('API Error');
    });
  });

  describe('createVariable', () => {
    it('should create a new variable', async () => {
      const newVariable = { key: 'new-key', value: 'new-value' };
      const mockResponse = {
        data: {
          data: { ...newVariable, id: 'var-456' }
>>>>>>> 069f22bf
        }
      };
      mockApi.post.mockResolvedValue(mockResponse);

<<<<<<< HEAD
      const result = await client.sourceControlPull();

      expect(mockApi.post).toHaveBeenCalledWith('/source-control/pull');
      expect(result).toEqual(mockPullResponse);
      expect(result.ok).toBe(true);
      expect(result.commit).toBeUndefined();
    });

    it('should handle source control pull errors', async () => {
      const error = new Error('Source control pull failed');
      mockApi.post.mockRejectedValue(error);

      await expect(client.sourceControlPull()).rejects.toThrow('Source control pull failed');
=======
      const result = await client.createVariable(newVariable);

      expect(mockApi.post).toHaveBeenCalledWith('/variables', newVariable);
      expect(result).toEqual({ ...newVariable, id: 'var-456' });
    });

    it('should handle duplicate key errors', async () => {
      const newVariable = { key: 'existing-key', value: 'new-value' };
      const error = new Error('Variable with key already exists');
      mockApi.post.mockRejectedValue(error);

      await expect(client.createVariable(newVariable)).rejects.toThrow('Variable with key already exists');
    });
  });

  describe('updateVariable', () => {
    it('should update an existing variable', async () => {
      const updateData = { value: 'updated-value' };
      const updatedVariable = { ...mockVariable, ...updateData };
      
      const mockResponse = {
        data: {
          data: updatedVariable
        }
      };
      mockApi.put.mockResolvedValue(mockResponse);

      const result = await client.updateVariable('var-123', updateData);

      expect(mockApi.put).toHaveBeenCalledWith('/variables/var-123', updateData);
      expect(result).toEqual(updatedVariable);
    });

    it('should handle update errors', async () => {
      const updateData = { value: 'updated-value' };
      const error = new Error('Variable not found');
      mockApi.put.mockRejectedValue(error);

      await expect(client.updateVariable('var-999', updateData)).rejects.toThrow('Variable not found');
    });
  });

  describe('deleteVariable', () => {
    it('should delete a variable', async () => {
      mockApi.delete.mockResolvedValue({});

      const result = await client.deleteVariable('var-123');

      expect(mockApi.delete).toHaveBeenCalledWith('/variables/var-123');
      expect(result).toEqual({ ok: true });
    });

    it('should handle deletion errors', async () => {
      const error = new Error('Variable not found');
      mockApi.delete.mockRejectedValue(error);

      await expect(client.deleteVariable('var-999')).rejects.toThrow('Variable not found');
    });
  });

  describe('getExecution', () => {
    it('should return specific execution by ID', async () => {
      const mockResponse = {
        data: {
          data: mockExecution
        }
      };
      mockApi.get.mockResolvedValue(mockResponse);

      const result = await client.getExecution('exec_123');

      expect(mockApi.get).toHaveBeenCalledWith('/executions/exec_123');
      expect(result).toEqual(mockExecution);
    });

    it('should handle execution not found', async () => {
      const error = new Error('Execution not found');
      mockApi.get.mockRejectedValue(error);

      await expect(client.getExecution('nonexistent')).rejects.toThrow('Execution not found');
    });
  });

  describe('deleteExecution', () => {
    it('should delete an execution', async () => {
      mockApi.delete.mockResolvedValue({});

      const result = await client.deleteExecution('exec_123');

      expect(mockApi.delete).toHaveBeenCalledWith('/executions/exec_123');
      expect(result).toEqual({ success: true });
    });

    it('should handle deletion errors', async () => {
      const error = new Error('Deletion failed');
      mockApi.delete.mockRejectedValue(error);

      await expect(client.deleteExecution('exec_123')).rejects.toThrow('Deletion failed');
    });
  });

  describe('getWebhookUrls', () => {
    const mockWorkflowWithWebhook: N8nWorkflow = {
      id: 1,
      name: 'Test Workflow with Webhook',
      nodes: [
        {
          id: 'webhook-node',
          name: 'Webhook',
          type: 'n8n-nodes-base.webhook',
          typeVersion: 1,
          position: [250, 300],
          parameters: {
            httpMethod: 'GET',
            path: 'test-webhook'
          }
        }
      ],
      connections: {},
      active: false
    };

    it('should return webhook URLs for a valid webhook node', async () => {
      const mockResponse = {
        data: {
          data: mockWorkflowWithWebhook
        }
      };
      mockApi.get.mockResolvedValue(mockResponse);

      const result = await client.getWebhookUrls(1, 'webhook-node');

      expect(result).toEqual({
        testUrl: 'http://test-n8n.local:5678/webhook-test/test-webhook',
        productionUrl: 'http://test-n8n.local:5678/webhook/test-webhook'
      });
    });

    it('should throw error when node is not found', async () => {
      const mockResponse = {
        data: {
          data: mockWorkflowWithWebhook
        }
      };
      mockApi.get.mockResolvedValue(mockResponse);

      await expect(client.getWebhookUrls(1, 'non-existent-node')).rejects.toThrow(
        "Node with ID 'non-existent-node' not found in workflow 1"
      );
    });

    it('should throw error when node is not a webhook node', async () => {
      const workflowWithNonWebhook = {
        ...mockWorkflowWithWebhook,
        nodes: [
          {
            id: 'http-node',
            name: 'HTTP Request',
            type: 'n8n-nodes-base.httpRequest',
            typeVersion: 1,
            position: [250, 300],
            parameters: {}
          }
        ]
      };
      
      const mockResponse = {
        data: {
          data: workflowWithNonWebhook
        }
      };
      mockApi.get.mockResolvedValue(mockResponse);

      await expect(client.getWebhookUrls(1, 'http-node')).rejects.toThrow(
        "Node 'http-node' is not a webhook node (type: n8n-nodes-base.httpRequest)"
      );
    });

    it('should throw error when webhook node has no path', async () => {
      const workflowWithoutPath = {
        ...mockWorkflowWithWebhook,
        nodes: [
          {
            id: 'webhook-node',
            name: 'Webhook',
            type: 'n8n-nodes-base.webhook',
            typeVersion: 1,
            position: [250, 300],
            parameters: {}
          }
        ]
      };
      
      const mockResponse = {
        data: {
          data: workflowWithoutPath
        }
      };
      mockApi.get.mockResolvedValue(mockResponse);

      await expect(client.getWebhookUrls(1, 'webhook-node')).rejects.toThrow(
        "Webhook node 'webhook-node' does not have a path configured"
      );
    });
  });

  describe('runOnce', () => {
    const mockExecutionResponse = {
      data: {
        data: {
          id: 'exec-123',
          status: 'running'
        }
      }
    };

    it('should execute a manual workflow', async () => {
      // Mock workflow without trigger nodes
      const manualWorkflow = {
        ...mockWorkflow,
        nodes: [
          {
            id: 'start',
            name: 'Start',
            type: 'n8n-nodes-base.start',
            typeVersion: 1,
            position: [250, 300],
            parameters: {}
          }
        ]
      };

      mockApi.get.mockResolvedValue({ data: { data: manualWorkflow } });
      mockApi.post.mockResolvedValue(mockExecutionResponse);

      const result = await client.runOnce(1, { test: 'data' });

      expect(mockApi.post).toHaveBeenCalledWith('/workflows/1/execute', {
        data: { test: 'data' }
      });
      expect(result).toEqual({
        executionId: 'exec-123',
        status: 'running'
      });
    });

    it('should execute a trigger workflow', async () => {
      // Mock workflow with trigger nodes
      const triggerWorkflow = {
        ...mockWorkflow,
        nodes: [
          {
            id: 'webhook',
            name: 'Webhook',
            type: 'n8n-nodes-base.webhook',
            typeVersion: 1,
            position: [250, 300],
            parameters: {}
          }
        ]
      };

      mockApi.get.mockResolvedValue({ data: { data: triggerWorkflow } });
      mockApi.post.mockResolvedValue(mockExecutionResponse);

      const result = await client.runOnce(1);

      expect(mockApi.post).toHaveBeenCalledWith('/executions', {
        workflowData: triggerWorkflow,
        runData: {}
      });
      expect(result).toEqual({
        executionId: 'exec-123',
        status: 'running'
      });
    });

    it('should handle execution errors', async () => {
      mockApi.get.mockResolvedValue({ data: { data: mockWorkflow } });
      const error = new Error('Execution failed');
      mockApi.post.mockRejectedValue(error);

      await expect(client.runOnce(1)).rejects.toThrow('Execution failed');
    });

    it('should handle workflow not found errors', async () => {
      const error = new Error('404 - Workflow not found');
      mockApi.get.mockRejectedValue(error);

      await expect(client.runOnce(999)).rejects.toThrow(
        'Workflow 999 not found or cannot be executed manually'
      );
    });
  });

  describe('Tags API', () => {
    const mockTag: N8nTag = {
      id: 1,
      name: 'Production',
      color: '#ff0000',
      createdAt: '2023-01-01T00:00:00.000Z',
      updatedAt: '2023-01-01T00:00:00.000Z',
    };

    describe('listTags', () => {
      it('should list tags without pagination', async () => {
        const mockResponse = {
          data: [mockTag],
        };

        mockApi.get.mockResolvedValue({ data: mockResponse });

        const result = await client.listTags();

        expect(mockApi.get).toHaveBeenCalledWith('/tags');
        expect(result).toEqual(mockResponse);
      });

      it('should list tags with pagination parameters', async () => {
        const mockResponse = {
          data: [mockTag],
          nextCursor: 'next_page',
        };

        mockApi.get.mockResolvedValue({ data: mockResponse });

        const result = await client.listTags(10, 'current_cursor');

        expect(mockApi.get).toHaveBeenCalledWith('/tags?limit=10&cursor=current_cursor');
        expect(result).toEqual(mockResponse);
      });
    });

    describe('getTag', () => {
      it('should get a tag by ID', async () => {
        const mockResponse = {
          data: { data: mockTag },
        };

        mockApi.get.mockResolvedValue(mockResponse);

        const result = await client.getTag(1);

        expect(mockApi.get).toHaveBeenCalledWith('/tags/1');
        expect(result).toEqual(mockTag);
      });
    });

    describe('createTag', () => {
      it('should create a new tag', async () => {
        const newTag = { name: 'Development', color: '#00ff00' };
        const mockResponse = {
          data: { data: { ...mockTag, ...newTag, id: 2 } },
        };

        mockApi.post.mockResolvedValue(mockResponse);

        const result = await client.createTag(newTag);

        expect(mockApi.post).toHaveBeenCalledWith('/tags', newTag);
        expect(result).toEqual({ ...mockTag, ...newTag, id: 2 });
      });
    });

    describe('updateTag', () => {
      it('should update a tag', async () => {
        const updateData = { name: 'Updated Production', color: '#ff00ff' };
        const mockResponse = {
          data: { data: { ...mockTag, ...updateData } },
        };

        mockApi.put.mockResolvedValue(mockResponse);

        const result = await client.updateTag(1, updateData);

        expect(mockApi.put).toHaveBeenCalledWith('/tags/1', updateData);
        expect(result).toEqual({ ...mockTag, ...updateData });
      });
    });

    describe('deleteTag', () => {
      it('should delete a tag', async () => {
        mockApi.delete.mockResolvedValue({});

        await client.deleteTag(1);

        expect(mockApi.delete).toHaveBeenCalledWith('/tags/1');
      });
    });
  });

  describe('Workflow Tags', () => {
    describe('listWorkflowTags', () => {
      it('should return list of workflow tags', async () => {
        const mockResponse = {
          data: {
            data: mockTags
          }
        };
        mockApi.get.mockResolvedValue(mockResponse);

        const result = await client.listWorkflowTags(1);

        expect(mockApi.get).toHaveBeenCalledWith('/workflows/1/tags');
        expect(result).toEqual(mockTags);
      });
    });

    describe('setWorkflowTags', () => {
      it('should set workflow tags', async () => {
        const tagIds = ['tag1', 'tag2'];
        const mockResponse = {
          data: {
            data: mockTags
          }
        };
        mockApi.put.mockResolvedValue(mockResponse);

        const result = await client.setWorkflowTags(1, tagIds);

        expect(mockApi.put).toHaveBeenCalledWith('/workflows/1/tags', { tagIds });
        expect(result).toEqual(mockTags);
      });
>>>>>>> 069f22bf
    });
  });
});<|MERGE_RESOLUTION|>--- conflicted
+++ resolved
@@ -1,11 +1,7 @@
 import { describe, it, expect, beforeEach, jest } from '@jest/globals';
 import axios from 'axios';
 import { N8nClient } from '../n8n-client';
-<<<<<<< HEAD
-import { N8nConfig, N8nWorkflow, N8nSourceControlPullResponse } from '../types';
-=======
-import { N8nConfig, N8nWorkflow, N8nTag, N8nVariable, N8nExecution, N8nWebhookUrls, N8nCredentialSchema } from '../types';
->>>>>>> 069f22bf
+import { N8nConfig, N8nWorkflow, N8nTag, N8nVariable, N8nExecution, N8nWebhookUrls, N8nCredentialSchema, N8nSourceControlPullResponse } from '../types';
 
 const mockedAxios = axios as jest.Mocked<typeof axios>;
 
@@ -340,34 +336,6 @@
     });
   });
 
-<<<<<<< HEAD
-  describe('sourceControlPull', () => {
-    it('should pull changes from source control', async () => {
-      const mockPullResponse: N8nSourceControlPullResponse = {
-        ok: true,
-        commit: 'abc123def456'
-      };
-      const mockResponse = {
-        data: {
-          data: mockPullResponse
-        }
-      };
-      mockApi.post.mockResolvedValue(mockResponse);
-
-      const result = await client.sourceControlPull();
-
-      expect(mockApi.post).toHaveBeenCalledWith('/source-control/pull');
-      expect(result).toEqual(mockPullResponse);
-    });
-
-    it('should handle source control pull without commit hash', async () => {
-      const mockPullResponse: N8nSourceControlPullResponse = {
-        ok: true
-      };
-      const mockResponse = {
-        data: {
-          data: mockPullResponse
-=======
   describe('getCredentialSchema', () => {
     it('should return credential schema by type name', async () => {
       const mockResponse = {
@@ -619,26 +587,10 @@
       const mockResponse = {
         data: {
           data: { ...newVariable, id: 'var-456' }
->>>>>>> 069f22bf
         }
       };
       mockApi.post.mockResolvedValue(mockResponse);
 
-<<<<<<< HEAD
-      const result = await client.sourceControlPull();
-
-      expect(mockApi.post).toHaveBeenCalledWith('/source-control/pull');
-      expect(result).toEqual(mockPullResponse);
-      expect(result.ok).toBe(true);
-      expect(result.commit).toBeUndefined();
-    });
-
-    it('should handle source control pull errors', async () => {
-      const error = new Error('Source control pull failed');
-      mockApi.post.mockRejectedValue(error);
-
-      await expect(client.sourceControlPull()).rejects.toThrow('Source control pull failed');
-=======
       const result = await client.createVariable(newVariable);
 
       expect(mockApi.post).toHaveBeenCalledWith('/variables', newVariable);
@@ -1062,7 +1014,53 @@
         expect(mockApi.put).toHaveBeenCalledWith('/workflows/1/tags', { tagIds });
         expect(result).toEqual(mockTags);
       });
->>>>>>> 069f22bf
-    });
-  });
+    });
+  });
+
+    // Source Control Pull tests
+    describe('sourceControlPull', () => {
+      it('should pull changes from source control', async () => {
+        const mockPullResponse: N8nSourceControlPullResponse = {
+          ok: true,
+          commit: 'abc123def456'
+        };
+        const mockResponse = {
+          data: {
+            data: mockPullResponse
+          }
+        };
+        mockApi.post.mockResolvedValue(mockResponse);
+
+        const result = await client.sourceControlPull();
+
+        expect(mockApi.post).toHaveBeenCalledWith('/source-control/pull');
+        expect(result).toEqual(mockPullResponse);
+      });
+
+      it('should handle source control pull without commit hash', async () => {
+        const mockPullResponse: N8nSourceControlPullResponse = {
+          ok: true
+        };
+        const mockResponse = {
+          data: {
+            data: mockPullResponse
+          }
+        };
+        mockApi.post.mockResolvedValue(mockResponse);
+
+        const result = await client.sourceControlPull();
+
+        expect(mockApi.post).toHaveBeenCalledWith('/source-control/pull');
+        expect(result).toEqual(mockPullResponse);
+        expect(result.ok).toBe(true);
+        expect(result.commit).toBeUndefined();
+      });
+
+      it('should handle source control pull errors', async () => {
+        const error = new Error('Source control pull failed');
+        mockApi.post.mockRejectedValue(error);
+
+        await expect(client.sourceControlPull()).rejects.toThrow('Source control pull failed');
+      });
+    });
 });