--- conflicted
+++ resolved
@@ -66,10 +66,7 @@
       },
       get: jest.fn(),
       post: jest.fn(),
-<<<<<<< HEAD
-=======
       patch: jest.fn(),
->>>>>>> eb92b60e
       put: jest.fn(),
       delete: jest.fn(),
     };
