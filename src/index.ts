#!/usr/bin/env node

import { Server } from '@modelcontextprotocol/sdk/server/index.js';
import { StdioServerTransport } from '@modelcontextprotocol/sdk/server/stdio.js';
import {
  CallToolRequestSchema,
  ListToolsRequestSchema,
} from '@modelcontextprotocol/sdk/types.js';
import { N8nClient } from './n8n-client.js';
<<<<<<< HEAD
import { N8nConfig, N8nWorkflow, N8nCredentialSchema } from './types.js';
=======
import { N8nConfig, N8nWorkflow, N8nTag, N8nVariable, N8nExecution, N8nWebhookUrls, N8nExecutionResponse, TransferRequest } from './types.js';
>>>>>>> e02cd5ce

export class N8nMcpServer {
  private server: Server;
  private n8nClient!: N8nClient;

  constructor() {
    this.server = new Server({
      name: 'n8n-mcp',
      version: '1.0.0',
    }, {
      capabilities: {
        tools: {},
      },
    });

    this.setupConfig();
    this.setupToolHandlers();
  }

  private setupConfig() {
    // Get configuration from environment variables
    const config: N8nConfig = {
      baseUrl: process.env.N8N_BASE_URL || 'http://localhost:5678',
      apiKey: process.env.N8N_API_KEY,
      username: process.env.N8N_USERNAME,
      password: process.env.N8N_PASSWORD,
    };

    if (!config.apiKey && (!config.username || !config.password)) {
      console.error('Warning: No authentication configured. Set N8N_API_KEY or N8N_USERNAME/N8N_PASSWORD environment variables.');
    }

    if (!config.baseUrl) {
      throw new Error('N8N_BASE_URL must be configured');
    }

    this.n8nClient = new N8nClient(config);
    console.error(`N8n MCP server configured for: ${config.baseUrl}`);
  }

  private setupToolHandlers() {
    this.server.setRequestHandler(ListToolsRequestSchema, async () => {
      return {
        tools: [
          {
            name: 'list_workflows',
            description: 'List all n8n workflows',
            inputSchema: {
              type: 'object',
              properties: {},
            },
          },
          {
            name: 'get_workflow',
            description: 'Get a specific n8n workflow by ID',
            inputSchema: {
              type: 'object',
              properties: {
                id: {
                  type: 'number',
                  description: 'The workflow ID',
                },
              },
              required: ['id'],
            },
          },
          {
            name: 'create_workflow',
            description: 'Create a new n8n workflow',
            inputSchema: {
              type: 'object',
              properties: {
                name: {
                  type: 'string',
                  description: 'The name of the workflow',
                },
                nodes: {
                  type: 'array',
                  description: 'Array of workflow nodes',
                  items: {
                    type: 'object',
                  },
                },
                connections: {
                  type: 'object',
                  description: 'Node connections configuration',
                },
                active: {
                  type: 'boolean',
                  description: 'Whether the workflow should be active',
                  default: false,
                },
                tags: {
                  type: 'array',
                  description: 'Workflow tags',
                  items: {
                    type: 'string',
                  },
                },
              },
              required: ['name', 'nodes', 'connections'],
            },
          },
          {
            name: 'update_workflow',
            description: 'Update an existing n8n workflow',
            inputSchema: {
              type: 'object',
              properties: {
                id: {
                  type: 'number',
                  description: 'The workflow ID',
                },
                name: {
                  type: 'string',
                  description: 'The name of the workflow',
                },
                nodes: {
                  type: 'array',
                  description: 'Array of workflow nodes',
                  items: {
                    type: 'object',
                  },
                },
                connections: {
                  type: 'object',
                  description: 'Node connections configuration',
                },
                active: {
                  type: 'boolean',
                  description: 'Whether the workflow should be active',
                },
                tags: {
                  type: 'array',
                  description: 'Workflow tags',
                  items: {
                    type: 'string',
                  },
                },
                ifMatch: {
                  type: 'string',
                  description: 'Optional If-Match header value for optimistic concurrency control',
                },
              },
              required: ['id'],
            },
          },
          {
            name: 'delete_workflow',
            description: 'Delete an n8n workflow',
            inputSchema: {
              type: 'object',
              properties: {
                id: {
                  type: 'number',
                  description: 'The workflow ID',
                },
              },
              required: ['id'],
            },
          },
          {
            name: 'activate_workflow',
            description: 'Activate an n8n workflow',
            inputSchema: {
              type: 'object',
              properties: {
                id: {
                  type: 'number',
                  description: 'The workflow ID',
                },
              },
              required: ['id'],
            },
          },
          {
            name: 'deactivate_workflow',
            description: 'Deactivate an n8n workflow',
            inputSchema: {
              type: 'object',
              properties: {
                id: {
                  type: 'number',
                  description: 'The workflow ID',
                },
              },
              required: ['id'],
            },
          },
          {
<<<<<<< HEAD
            name: 'get_credential_schema',
            description: 'Get JSON schema for a credential type',
            inputSchema: {
              type: 'object',
              properties: {
                credentialTypeName: {
                  type: 'string',
                  description: 'The name of the credential type',
                },
              },
              required: ['credentialTypeName'],
=======
            name: 'list_workflow_tags',
            description: 'List tags for a specific n8n workflow',
            inputSchema: {
              type: 'object',
              properties: {
                workflowId: {
                  type: 'number',
                  description: 'The workflow ID',
                },
              },
              required: ['workflowId'],
            },
          },
          {
            name: 'set_workflow_tags',
            description: 'Set tags for a specific n8n workflow',
            inputSchema: {
              type: 'object',
              properties: {
                workflowId: {
                  type: 'number',
                  description: 'The workflow ID',
                },
                tagIds: {
                  type: 'array',
                  description: 'Array of tag IDs to set on the workflow',
                  items: {
                    type: ['string', 'number'],
                  },
                },
              },
              required: ['workflowId', 'tagIds'],
            },
          },
          {
            name: 'transfer_workflow',
            description: 'Transfer an n8n workflow to a different project or owner',
            inputSchema: {
              type: 'object',
              properties: {
                id: {
                  type: 'number',
                  description: 'The workflow ID',
                },
                projectId: {
                  type: 'string',
                  description: 'The target project ID (optional)',
                },
                newOwnerId: {
                  type: 'string',
                  description: 'The new owner ID (optional)',
                },
              },
              required: ['id'],
            },
          },
          {
            name: 'transfer_credential',
            description: 'Transfer an n8n credential to a different project or owner',
            inputSchema: {
              type: 'object',
              properties: {
                id: {
                  type: 'number',
                  description: 'The credential ID',
                },
                projectId: {
                  type: 'string',
                  description: 'The target project ID (optional)',
                },
                newOwnerId: {
                  type: 'string',
                  description: 'The new owner ID (optional)',
                },
              },
              required: ['id'],
            },
          },
          {
            name: 'transfer_credential',
            description: 'Transfer an n8n credential to a different project or owner',
            inputSchema: {
              type: 'object',
              properties: {
                id: {
                  type: 'number',
                  description: 'The credential ID',
                },
                projectId: {
                  type: 'string',
                  description: 'The target project ID (optional)',
                },
                newOwnerId: {
                  type: 'string',
                  description: 'The new owner ID (optional)',
                },
              },
              required: ['id'],
            },
          },
          {
            name: 'list_executions',
            description: 'List n8n workflow executions',
            inputSchema: {
              type: 'object',
              properties: {
                limit: {
                  type: 'number',
                  description: 'Maximum number of executions to return',
                },
                cursor: {
                  type: 'string',
                  description: 'Cursor for pagination',
                },
                workflowId: {
                  type: 'string',
                  description: 'Filter executions by workflow ID',
                },
              },
            },
          },
          {
            name: 'get_execution',
            description: 'Get a specific n8n execution by ID',
            inputSchema: {
              type: 'object',
              properties: {
                id: {
                  type: 'string',
                  description: 'The execution ID',
                },
              },
              required: ['id'],
            },
          },
          {
            name: 'list_variables',
            description: 'List all n8n variables',
            inputSchema: {
              type: 'object',
              properties: {},
            },
          },
          {
            name: 'create_variable',
            description: 'Create a new n8n variable',
            inputSchema: {
              type: 'object',
              properties: {
                key: {
                  type: 'string',
                  description: 'The variable key (must be unique)',
                },
                value: {
                  type: 'string',
                  description: 'The variable value',
                },
              },
              required: ['key', 'value'],
            },
          },
          {
            name: 'update_variable',
            description: 'Update an existing n8n variable',
            inputSchema: {
              type: 'object',
              properties: {
                id: {
                  type: 'string',
                  description: 'The variable ID',
                },
                value: {
                  type: 'string',
                  description: 'The new variable value',
                },
              },
              required: ['id', 'value'],
            },
          },
          {
            name: 'delete_variable',
            description: 'Delete an n8n variable',
            inputSchema: {
              type: 'object',
              properties: {
                id: {
                  type: 'string',
                  description: 'The variable ID',
                },
              },
              required: ['id'],
            },
          },
          {
            name: 'list_executions',
            description: 'List n8n workflow executions',
            inputSchema: {
              type: 'object',
              properties: {
                limit: {
                  type: 'number',
                  description: 'Maximum number of executions to return',
                },
                cursor: {
                  type: 'string',
                  description: 'Cursor for pagination',
                },
                workflowId: {
                  type: 'string',
                  description: 'Filter executions by workflow ID',
                },
              },
            },
          },
          {
            name: 'get_execution',
            description: 'Get a specific n8n execution by ID',
            inputSchema: {
              type: 'object',
              properties: {
                id: {
                  type: 'string',
                  description: 'The execution ID',
                },
              },
              required: ['id'],
            },
          },
          {
            name: 'delete_execution',
            description: 'Delete an n8n execution',
            inputSchema: {
              type: 'object',
              properties: {
                id: {
                  type: 'string',
                  description: 'The execution ID',
                },
              },
              required: ['id'],
            },
          },
          {
            name: 'webhook_urls',
            description: 'Get webhook URLs for a webhook node in a workflow',
            inputSchema: {
              type: 'object',
              properties: {
                workflowId: {
                  type: 'number',
                  description: 'The workflow ID',
                },
                nodeId: {
                  type: 'string',
                  description: 'The webhook node ID',
                },
              },
              required: ['workflowId', 'nodeId'],
            },
          },
          {
            name: 'run_once',
            description: 'Execute a workflow manually once and return execution details',
            inputSchema: {
              type: 'object',
              properties: {
                workflowId: {
                  type: 'number',
                  description: 'The workflow ID',
                },
                input: {
                  type: 'object',
                  description: 'Optional input data for the workflow execution',
                },
              },
              required: ['workflowId'],
            },
          },
          {
            name: 'list_tags',
            description: 'List all tags with optional pagination',
            inputSchema: {
              type: 'object',
              properties: {
                limit: {
                  type: 'number',
                  description: 'Maximum number of tags to return',
                },
                cursor: {
                  type: 'string',
                  description: 'Pagination cursor for next page',
                },
              },
            },
          },
          {
            name: 'get_tag',
            description: 'Get a specific tag by ID',
            inputSchema: {
              type: 'object',
              properties: {
                id: {
                  type: 'number',
                  description: 'The tag ID',
                },
              },
              required: ['id'],
            },
          },
          {
            name: 'create_tag',
            description: 'Create a new tag',
            inputSchema: {
              type: 'object',
              properties: {
                name: {
                  type: 'string',
                  description: 'The tag name',
                },
                color: {
                  type: 'string',
                  description: 'Optional hex color code for the tag',
                },
              },
              required: ['name'],
            },
          },
          {
            name: 'update_tag',
            description: 'Update an existing tag',
            inputSchema: {
              type: 'object',
              properties: {
                id: {
                  type: 'number',
                  description: 'The tag ID',
                },
                name: {
                  type: 'string',
                  description: 'The tag name',
                },
                color: {
                  type: 'string',
                  description: 'Optional hex color code for the tag',
                },
              },
              required: ['id'],
            },
          },
          {
            name: 'delete_tag',
            description: 'Delete a tag by ID',
            inputSchema: {
              type: 'object',
              properties: {
                id: {
                  type: 'number',
                  description: 'The tag ID',
                },
              },
              required: ['id'],
>>>>>>> e02cd5ce
            },
          },
        ],
      };
    });

    this.server.setRequestHandler(CallToolRequestSchema, async (request) => {
      try {
        console.error(`Executing tool: ${request.params.name}`);
        
        switch (request.params.name) {
          case 'list_workflows':
            return await this.handleListWorkflows();

          case 'get_workflow':
            return await this.handleGetWorkflow(request.params.arguments as { id: number });

          case 'create_workflow':
            return await this.handleCreateWorkflow(request.params.arguments as Omit<N8nWorkflow, 'id'>);

          case 'update_workflow':
            return await this.handleUpdateWorkflow(request.params.arguments as { id: number; ifMatch?: string } & Partial<N8nWorkflow>);

          case 'delete_workflow':
            return await this.handleDeleteWorkflow(request.params.arguments as { id: number });

          case 'activate_workflow':
            return await this.handleActivateWorkflow(request.params.arguments as { id: number });

          case 'deactivate_workflow':
            return await this.handleDeactivateWorkflow(request.params.arguments as { id: number });

<<<<<<< HEAD
          case 'get_credential_schema':
            return await this.handleGetCredentialSchema(request.params.arguments as { credentialTypeName: string });
=======
          case 'list_workflow_tags':
            return await this.handleListWorkflowTags(request.params.arguments as { workflowId: number });

          case 'set_workflow_tags':
            return await this.handleSetWorkflowTags(request.params.arguments as { workflowId: number; tagIds: (string | number)[] });

          case 'transfer_workflow':
            return await this.handleTransferWorkflow(request.params.arguments as unknown as { id: number } & TransferRequest);

          case 'transfer_credential':
            return await this.handleTransferCredential(request.params.arguments as unknown as { id: number } & TransferRequest);

          case 'list_variables':
            return await this.handleListVariables();

          case 'create_variable':
            return await this.handleCreateVariable(request.params.arguments as { key: string; value: string });

          case 'update_variable':
            return await this.handleUpdateVariable(request.params.arguments as { id: string; value: string });

          case 'delete_variable':
            return await this.handleDeleteVariable(request.params.arguments as { id: string });

          case 'list_executions':
            return await this.handleListExecutions(request.params.arguments as { limit?: number; cursor?: string; workflowId?: string });

          case 'get_execution':
            return await this.handleGetExecution(request.params.arguments as { id: string });

          case 'delete_execution':
            return await this.handleDeleteExecution(request.params.arguments as { id: string });

          case 'webhook_urls':
            return await this.handleWebhookUrls(request.params.arguments as { workflowId: number; nodeId: string });

          case 'run_once':
            return await this.handleRunOnce(request.params.arguments as { workflowId: number; input?: any });

          case 'list_tags':
            return await this.handleListTags(request.params.arguments as { limit?: number; cursor?: string });

          case 'get_tag':
            return await this.handleGetTag(request.params.arguments as { id: number });

          case 'create_tag':
            return await this.handleCreateTag(request.params.arguments as { name: string; color?: string });

          case 'update_tag':
            return await this.handleUpdateTag(request.params.arguments as { id: number; name?: string; color?: string });

          case 'delete_tag':
            return await this.handleDeleteTag(request.params.arguments as { id: number });
>>>>>>> e02cd5ce

          default:
            throw new Error(`Unknown tool: ${request.params.name}`);
        }
      } catch (error) {
        const errorMessage = error instanceof Error ? error.message : 'Unknown error';
        console.error(`Tool execution failed: ${errorMessage}`);
        return {
          content: [
            {
              type: 'text',
              text: `Error: ${errorMessage}`,
            },
          ],
        };
      }
    });
  }

  private async handleListWorkflows() {
    const workflows = await this.n8nClient.listWorkflows();
    return {
      content: [
        {
          type: 'text',
          text: JSON.stringify(workflows, null, 2),
        },
      ],
    };
  }

  private async handleGetWorkflow(args: { id: number }) {
    const workflow = await this.n8nClient.getWorkflow(args.id);
    return {
      content: [
        {
          type: 'text',
          text: JSON.stringify(workflow, null, 2),
        },
      ],
    };
  }

  private async handleCreateWorkflow(args: Omit<N8nWorkflow, 'id'>) {
    const workflow = await this.n8nClient.createWorkflow(args);
    return {
      content: [
        {
          type: 'text',
          text: `Workflow created successfully:\n${JSON.stringify(workflow, null, 2)}`,
        },
      ],
    };
  }

  private async handleUpdateWorkflow(args: { id: number; ifMatch?: string } & Partial<N8nWorkflow>) {
    const { id, ifMatch, ...updateData } = args;
    const workflow = await this.n8nClient.updateWorkflow(id, updateData, ifMatch);
    return {
      content: [
        {
          type: 'text',
          text: `Workflow updated successfully:\n${JSON.stringify(workflow, null, 2)}`,
        },
      ],
    };
  }

  private async handleDeleteWorkflow(args: { id: number }) {
    await this.n8nClient.deleteWorkflow(args.id);
    return {
      content: [
        {
          type: 'text',
          text: `Workflow ${args.id} deleted successfully`,
        },
      ],
    };
  }

  private async handleActivateWorkflow(args: { id: number }) {
    const workflow = await this.n8nClient.activateWorkflow(args.id);
    return {
      content: [
        {
          type: 'text',
          text: `Workflow activated successfully:\n${JSON.stringify(workflow, null, 2)}`,
        },
      ],
    };
  }

  private async handleDeactivateWorkflow(args: { id: number }) {
    const workflow = await this.n8nClient.deactivateWorkflow(args.id);
    return {
      content: [
        {
          type: 'text',
          text: `Workflow deactivated successfully:\n${JSON.stringify(workflow, null, 2)}`,
        },
      ],
    };
  }

<<<<<<< HEAD
  private async handleGetCredentialSchema(args: { credentialTypeName: string }) {
    const schema = await this.n8nClient.getCredentialSchema(args.credentialTypeName);
=======
  private async handleListWorkflowTags(args: { workflowId: number }) {
    const tags = await this.n8nClient.listWorkflowTags(args.workflowId);
>>>>>>> e02cd5ce
    return {
      content: [
        {
          type: 'text',
<<<<<<< HEAD
          text: JSON.stringify(schema, null, 2),
=======
          text: JSON.stringify(tags, null, 2),
        },
      ],
    };
  }

  private async handleSetWorkflowTags(args: { workflowId: number; tagIds: (string | number)[] }) {
    const tags = await this.n8nClient.setWorkflowTags(args.workflowId, args.tagIds);
    return {
      content: [
        {
          type: 'text',
          text: `Workflow tags updated successfully:\n${JSON.stringify(tags, null, 2)}`,
        },
      ],
    };
  }

  private async handleTransferWorkflow(args: { id: number } & TransferRequest) {
    const { id, ...transferData } = args;
    const result = await this.n8nClient.transferWorkflow(id, transferData);
    return {
      content: [
        {
          type: 'text',
          text: `Workflow transferred successfully:\n${JSON.stringify(result, null, 2)}`,
        },
      ],
    };
  }

  private async handleTransferCredential(args: { id: number } & TransferRequest) {
    const { id, ...transferData } = args;
    const result = await this.n8nClient.transferCredential(id, transferData);
    return {
      content: [
        {
          type: 'text',
          text: `Credential transferred successfully:\n${JSON.stringify(result, null, 2)}`,
        },
      ],
    };
  }

  private async handleListVariables() {
    const response = await this.n8nClient.listVariables();
    return {
      content: [
        {
          type: 'text',
          text: JSON.stringify(response, null, 2),
        },
      ],
    };
  }

  private async handleCreateVariable(args: { key: string; value: string }) {
    const variable = await this.n8nClient.createVariable(args);
    return {
      content: [
        {
          type: 'text',
          text: `Variable created successfully:\n${JSON.stringify(variable, null, 2)}`,
        },
      ],
    };
  }

  private async handleUpdateVariable(args: { id: string; value: string }) {
    const variable = await this.n8nClient.updateVariable(args.id, { value: args.value });
    return {
      content: [
        {
          type: 'text',
          text: `Variable updated successfully:\n${JSON.stringify(variable, null, 2)}`,
        },
      ],
    };
  }

  private async handleDeleteVariable(args: { id: string }) {
    const result = await this.n8nClient.deleteVariable(args.id);
    return {
      content: [
        {
          type: 'text',
          text: `Variable ${args.id} deleted successfully`,
        },
      ],
    };
  }

  private async handleListExecutions(args: { limit?: number; cursor?: string; workflowId?: string }) {
    const executions = await this.n8nClient.listExecutions(args);
    return {
      content: [
        {
          type: 'text',
          text: JSON.stringify(executions, null, 2),
        },
      ],
    };
  }

  private async handleGetExecution(args: { id: string }) {
    const execution = await this.n8nClient.getExecution(args.id);
    return {
      content: [
        {
          type: 'text',
          text: JSON.stringify(execution, null, 2),
        },
      ],
    };
  }

  private async handleDeleteExecution(args: { id: string }) {
    const result = await this.n8nClient.deleteExecution(args.id);
    return {
      content: [
        {
          type: 'text',
          text: `Execution ${args.id} deleted successfully`,
        },
      ],
    };
  }

  private async handleWebhookUrls(args: { workflowId: number; nodeId: string }) {
    const urls = await this.n8nClient.getWebhookUrls(args.workflowId, args.nodeId);
    return {
      content: [
        {
          type: 'text',
          text: JSON.stringify(urls, null, 2),
        },
      ],
    };
  }

  private async handleRunOnce(args: { workflowId: number; input?: any }) {
    const execution = await this.n8nClient.runOnce(args.workflowId, args.input);
    return {
      content: [
        {
          type: 'text',
          text: JSON.stringify(execution, null, 2),
        },
      ],
    };
  }

  private async handleListTags(args: { limit?: number; cursor?: string }) {
    const tags = await this.n8nClient.listTags(args.limit, args.cursor);
    return {
      content: [
        {
          type: 'text',
          text: JSON.stringify(tags, null, 2),
        },
      ],
    };
  }

  private async handleGetTag(args: { id: number }) {
    const tag = await this.n8nClient.getTag(args.id);
    return {
      content: [
        {
          type: 'text',
          text: JSON.stringify(tag, null, 2),
        },
      ],
    };
  }

  private async handleCreateTag(args: { name: string; color?: string }) {
    const tag = await this.n8nClient.createTag(args);
    return {
      content: [
        {
          type: 'text',
          text: JSON.stringify(tag, null, 2),
        },
      ],
    };
  }

  private async handleUpdateTag(args: { id: number; name?: string; color?: string }) {
    const { id, ...updateData } = args;
    const tag = await this.n8nClient.updateTag(id, updateData);
    return {
      content: [
        {
          type: 'text',
          text: JSON.stringify(tag, null, 2),
        },
      ],
    };
  }

  private async handleDeleteTag(args: { id: number }) {
    await this.n8nClient.deleteTag(args.id);
    return {
      content: [
        {
          type: 'text',
          text: JSON.stringify({ success: true, message: `Tag ${args.id} deleted successfully` }, null, 2),
>>>>>>> e02cd5ce
        },
      ],
    };
  }

  async run() {
    const transport = new StdioServerTransport();
    await this.server.connect(transport);
    console.error('N8n MCP server running on stdio');
  }
}

const server = new N8nMcpServer();
server.run().catch((error) => {
  console.error('Server failed:', error);
  process.exit(1);
});<|MERGE_RESOLUTION|>--- conflicted
+++ resolved
@@ -7,11 +7,7 @@
   ListToolsRequestSchema,
 } from '@modelcontextprotocol/sdk/types.js';
 import { N8nClient } from './n8n-client.js';
-<<<<<<< HEAD
-import { N8nConfig, N8nWorkflow, N8nCredentialSchema } from './types.js';
-=======
 import { N8nConfig, N8nWorkflow, N8nTag, N8nVariable, N8nExecution, N8nWebhookUrls, N8nExecutionResponse, TransferRequest } from './types.js';
->>>>>>> e02cd5ce
 
 export class N8nMcpServer {
   private server: Server;
@@ -202,7 +198,6 @@
             },
           },
           {
-<<<<<<< HEAD
             name: 'get_credential_schema',
             description: 'Get JSON schema for a credential type',
             inputSchema: {
@@ -214,7 +209,9 @@
                 },
               },
               required: ['credentialTypeName'],
-=======
+            },
+          },
+          {
             name: 'list_workflow_tags',
             description: 'List tags for a specific n8n workflow',
             inputSchema: {
@@ -294,121 +291,6 @@
             },
           },
           {
-            name: 'transfer_credential',
-            description: 'Transfer an n8n credential to a different project or owner',
-            inputSchema: {
-              type: 'object',
-              properties: {
-                id: {
-                  type: 'number',
-                  description: 'The credential ID',
-                },
-                projectId: {
-                  type: 'string',
-                  description: 'The target project ID (optional)',
-                },
-                newOwnerId: {
-                  type: 'string',
-                  description: 'The new owner ID (optional)',
-                },
-              },
-              required: ['id'],
-            },
-          },
-          {
-            name: 'list_executions',
-            description: 'List n8n workflow executions',
-            inputSchema: {
-              type: 'object',
-              properties: {
-                limit: {
-                  type: 'number',
-                  description: 'Maximum number of executions to return',
-                },
-                cursor: {
-                  type: 'string',
-                  description: 'Cursor for pagination',
-                },
-                workflowId: {
-                  type: 'string',
-                  description: 'Filter executions by workflow ID',
-                },
-              },
-            },
-          },
-          {
-            name: 'get_execution',
-            description: 'Get a specific n8n execution by ID',
-            inputSchema: {
-              type: 'object',
-              properties: {
-                id: {
-                  type: 'string',
-                  description: 'The execution ID',
-                },
-              },
-              required: ['id'],
-            },
-          },
-          {
-            name: 'list_variables',
-            description: 'List all n8n variables',
-            inputSchema: {
-              type: 'object',
-              properties: {},
-            },
-          },
-          {
-            name: 'create_variable',
-            description: 'Create a new n8n variable',
-            inputSchema: {
-              type: 'object',
-              properties: {
-                key: {
-                  type: 'string',
-                  description: 'The variable key (must be unique)',
-                },
-                value: {
-                  type: 'string',
-                  description: 'The variable value',
-                },
-              },
-              required: ['key', 'value'],
-            },
-          },
-          {
-            name: 'update_variable',
-            description: 'Update an existing n8n variable',
-            inputSchema: {
-              type: 'object',
-              properties: {
-                id: {
-                  type: 'string',
-                  description: 'The variable ID',
-                },
-                value: {
-                  type: 'string',
-                  description: 'The new variable value',
-                },
-              },
-              required: ['id', 'value'],
-            },
-          },
-          {
-            name: 'delete_variable',
-            description: 'Delete an n8n variable',
-            inputSchema: {
-              type: 'object',
-              properties: {
-                id: {
-                  type: 'string',
-                  description: 'The variable ID',
-                },
-              },
-              required: ['id'],
-            },
-          },
-          {
             name: 'list_executions',
             description: 'List n8n workflow executions',
             inputSchema: {
@@ -576,7 +458,6 @@
                 },
               },
               required: ['id'],
->>>>>>> e02cd5ce
             },
           },
         ],
@@ -609,10 +490,9 @@
           case 'deactivate_workflow':
             return await this.handleDeactivateWorkflow(request.params.arguments as { id: number });
 
-<<<<<<< HEAD
           case 'get_credential_schema':
             return await this.handleGetCredentialSchema(request.params.arguments as { credentialTypeName: string });
-=======
+
           case 'list_workflow_tags':
             return await this.handleListWorkflowTags(request.params.arguments as { workflowId: number });
 
@@ -666,7 +546,6 @@
 
           case 'delete_tag':
             return await this.handleDeleteTag(request.params.arguments as { id: number });
->>>>>>> e02cd5ce
 
           default:
             throw new Error(`Unknown tool: ${request.params.name}`);
@@ -771,20 +650,24 @@
     };
   }
 
-<<<<<<< HEAD
   private async handleGetCredentialSchema(args: { credentialTypeName: string }) {
     const schema = await this.n8nClient.getCredentialSchema(args.credentialTypeName);
-=======
+    return {
+      content: [
+        {
+          type: 'text',
+          text: JSON.stringify(schema, null, 2),
+        },
+      ],
+    };
+  }
+
   private async handleListWorkflowTags(args: { workflowId: number }) {
     const tags = await this.n8nClient.listWorkflowTags(args.workflowId);
->>>>>>> e02cd5ce
-    return {
-      content: [
-        {
-          type: 'text',
-<<<<<<< HEAD
-          text: JSON.stringify(schema, null, 2),
-=======
+    return {
+      content: [
+        {
+          type: 'text',
           text: JSON.stringify(tags, null, 2),
         },
       ],
@@ -993,7 +876,6 @@
         {
           type: 'text',
           text: JSON.stringify({ success: true, message: `Tag ${args.id} deleted successfully` }, null, 2),
->>>>>>> e02cd5ce
         },
       ],
     };
