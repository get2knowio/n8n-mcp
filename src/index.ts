#!/usr/bin/env node

import { Server } from '@modelcontextprotocol/sdk/server/index.js';
import { StdioServerTransport } from '@modelcontextprotocol/sdk/server/stdio.js';
import {
  CallToolRequestSchema,
  ListToolsRequestSchema,
} from '@modelcontextprotocol/sdk/types.js';
import { N8nClient } from './n8n-client.js';
<<<<<<< HEAD
import { N8nConfig, N8nWorkflow, TransferRequest } from './types.js';
=======
import { N8nConfig, N8nWorkflow, N8nTag, N8nVariable, N8nExecution, N8nWebhookUrls, N8nExecutionResponse } from './types.js';
>>>>>>> a87c0944

export class N8nMcpServer {
  private server: Server;
  private n8nClient!: N8nClient;

  constructor() {
    this.server = new Server({
      name: 'n8n-mcp',
      version: '1.0.0',
    }, {
      capabilities: {
        tools: {},
      },
    });

    this.setupConfig();
    this.setupToolHandlers();
  }

  private setupConfig() {
    // Get configuration from environment variables
    const config: N8nConfig = {
      baseUrl: process.env.N8N_BASE_URL || 'http://localhost:5678',
      apiKey: process.env.N8N_API_KEY,
      username: process.env.N8N_USERNAME,
      password: process.env.N8N_PASSWORD,
    };

    if (!config.apiKey && (!config.username || !config.password)) {
      console.error('Warning: No authentication configured. Set N8N_API_KEY or N8N_USERNAME/N8N_PASSWORD environment variables.');
    }

    if (!config.baseUrl) {
      throw new Error('N8N_BASE_URL must be configured');
    }

    this.n8nClient = new N8nClient(config);
    console.error(`N8n MCP server configured for: ${config.baseUrl}`);
  }

  private setupToolHandlers() {
    this.server.setRequestHandler(ListToolsRequestSchema, async () => {
      return {
        tools: [
          {
            name: 'list_workflows',
            description: 'List all n8n workflows',
            inputSchema: {
              type: 'object',
              properties: {},
            },
          },
          {
            name: 'get_workflow',
            description: 'Get a specific n8n workflow by ID',
            inputSchema: {
              type: 'object',
              properties: {
                id: {
                  type: 'number',
                  description: 'The workflow ID',
                },
              },
              required: ['id'],
            },
          },
          {
            name: 'create_workflow',
            description: 'Create a new n8n workflow',
            inputSchema: {
              type: 'object',
              properties: {
                name: {
                  type: 'string',
                  description: 'The name of the workflow',
                },
                nodes: {
                  type: 'array',
                  description: 'Array of workflow nodes',
                  items: {
                    type: 'object',
                  },
                },
                connections: {
                  type: 'object',
                  description: 'Node connections configuration',
                },
                active: {
                  type: 'boolean',
                  description: 'Whether the workflow should be active',
                  default: false,
                },
                tags: {
                  type: 'array',
                  description: 'Workflow tags',
                  items: {
                    type: 'string',
                  },
                },
              },
              required: ['name', 'nodes', 'connections'],
            },
          },
          {
            name: 'update_workflow',
            description: 'Update an existing n8n workflow',
            inputSchema: {
              type: 'object',
              properties: {
                id: {
                  type: 'number',
                  description: 'The workflow ID',
                },
                name: {
                  type: 'string',
                  description: 'The name of the workflow',
                },
                nodes: {
                  type: 'array',
                  description: 'Array of workflow nodes',
                  items: {
                    type: 'object',
                  },
                },
                connections: {
                  type: 'object',
                  description: 'Node connections configuration',
                },
                active: {
                  type: 'boolean',
                  description: 'Whether the workflow should be active',
                },
                tags: {
                  type: 'array',
                  description: 'Workflow tags',
                  items: {
                    type: 'string',
                  },
                },
                ifMatch: {
                  type: 'string',
                  description: 'Optional If-Match header value for optimistic concurrency control',
                },
              },
              required: ['id'],
            },
          },
          {
            name: 'delete_workflow',
            description: 'Delete an n8n workflow',
            inputSchema: {
              type: 'object',
              properties: {
                id: {
                  type: 'number',
                  description: 'The workflow ID',
                },
              },
              required: ['id'],
            },
          },
          {
            name: 'activate_workflow',
            description: 'Activate an n8n workflow',
            inputSchema: {
              type: 'object',
              properties: {
                id: {
                  type: 'number',
                  description: 'The workflow ID',
                },
              },
              required: ['id'],
            },
          },
          {
            name: 'deactivate_workflow',
            description: 'Deactivate an n8n workflow',
            inputSchema: {
              type: 'object',
              properties: {
                id: {
                  type: 'number',
                  description: 'The workflow ID',
                },
              },
              required: ['id'],
            },
          },
          {
<<<<<<< HEAD
            name: 'transfer_workflow',
            description: 'Transfer an n8n workflow to a different project or owner',
=======
            name: 'list_workflow_tags',
            description: 'List tags for a specific n8n workflow',
            inputSchema: {
              type: 'object',
              properties: {
                workflowId: {
                  type: 'number',
                  description: 'The workflow ID',
                },
              },
              required: ['workflowId'],
            },
          },
          {
            name: 'set_workflow_tags',
            description: 'Set tags for a specific n8n workflow',
            inputSchema: {
              type: 'object',
              properties: {
                workflowId: {
                  type: 'number',
                  description: 'The workflow ID',
                },
                tagIds: {
                  type: 'array',
                  description: 'Array of tag IDs to set on the workflow',
                  items: {
                    type: ['string', 'number'],
                  },
                },
              },
              required: ['workflowId', 'tagIds'],
            },
          },
          {
            name: 'list_variables',
            description: 'List all n8n variables',
            inputSchema: {
              type: 'object',
              properties: {},
            },
          },
          {
            name: 'create_variable',
            description: 'Create a new n8n variable',
            inputSchema: {
              type: 'object',
              properties: {
                key: {
                  type: 'string',
                  description: 'The variable key (must be unique)',
                },
                value: {
                  type: 'string',
                  description: 'The variable value',
                },
              },
              required: ['key', 'value'],
            },
          },
          {
            name: 'update_variable',
            description: 'Update an existing n8n variable',
            inputSchema: {
              type: 'object',
              properties: {
                id: {
                  type: 'string',
                  description: 'The variable ID',
                },
                value: {
                  type: 'string',
                  description: 'The new variable value',
                },
              },
              required: ['id', 'value'],
            },
          },
          {
            name: 'delete_variable',
            description: 'Delete an n8n variable',
            inputSchema: {
              type: 'object',
              properties: {
                id: {
                  type: 'string',
                  description: 'The variable ID',
                },
              },
              required: ['id'],
            },
          },
          {
            name: 'list_executions',
            description: 'List n8n workflow executions',
            inputSchema: {
              type: 'object',
              properties: {
                limit: {
                  type: 'number',
                  description: 'Maximum number of executions to return',
                },
                cursor: {
                  type: 'string',
                  description: 'Cursor for pagination',
                },
                workflowId: {
                  type: 'string',
                  description: 'Filter executions by workflow ID',
                },
              },
            },
          },
          {
            name: 'get_execution',
            description: 'Get a specific n8n execution by ID',
>>>>>>> a87c0944
            inputSchema: {
              type: 'object',
              properties: {
                id: {
<<<<<<< HEAD
                  type: 'number',
                  description: 'The workflow ID',
                },
                projectId: {
                  type: 'string',
                  description: 'The target project ID (optional)',
                },
                newOwnerId: {
                  type: 'string',
                  description: 'The new owner ID (optional)',
=======
                  type: 'string',
                  description: 'The execution ID',
                },
              },
              required: ['id'],
            },
          },
          {
            name: 'delete_execution',
            description: 'Delete an n8n execution',
            inputSchema: {
              type: 'object',
              properties: {
                id: {
                  type: 'string',
                  description: 'The execution ID',
                },
              },
              required: ['id'],
            },
          },
          {
            name: 'webhook_urls',
            description: 'Get webhook URLs for a webhook node in a workflow',
            inputSchema: {
              type: 'object',
              properties: {
                workflowId: {
                  type: 'number',
                  description: 'The workflow ID',
                },
                nodeId: {
                  type: 'string',
                  description: 'The webhook node ID',
                },
              },
              required: ['workflowId', 'nodeId'],
            },
          },
          {
            name: 'run_once',
            description: 'Execute a workflow manually once and return execution details',
            inputSchema: {
              type: 'object',
              properties: {
                workflowId: {
                  type: 'number',
                  description: 'The workflow ID',
                },
                input: {
                  type: 'object',
                  description: 'Optional input data for the workflow execution',
                },
              },
              required: ['workflowId'],
            },
          },
          {
            name: 'list_tags',
            description: 'List all tags with optional pagination',
            inputSchema: {
              type: 'object',
              properties: {
                limit: {
                  type: 'number',
                  description: 'Maximum number of tags to return',
                },
                cursor: {
                  type: 'string',
                  description: 'Pagination cursor for next page',
                },
              },
            },
          },
          {
            name: 'get_tag',
            description: 'Get a specific tag by ID',
            inputSchema: {
              type: 'object',
              properties: {
                id: {
                  type: 'number',
                  description: 'The tag ID',
>>>>>>> a87c0944
                },
              },
              required: ['id'],
            },
          },
          {
<<<<<<< HEAD
            name: 'transfer_credential',
            description: 'Transfer an n8n credential to a different project or owner',
=======
            name: 'create_tag',
            description: 'Create a new tag',
            inputSchema: {
              type: 'object',
              properties: {
                name: {
                  type: 'string',
                  description: 'The tag name',
                },
                color: {
                  type: 'string',
                  description: 'Optional hex color code for the tag',
                },
              },
              required: ['name'],
            },
          },
          {
            name: 'update_tag',
            description: 'Update an existing tag',
>>>>>>> a87c0944
            inputSchema: {
              type: 'object',
              properties: {
                id: {
                  type: 'number',
<<<<<<< HEAD
                  description: 'The credential ID',
                },
                projectId: {
                  type: 'string',
                  description: 'The target project ID (optional)',
                },
                newOwnerId: {
                  type: 'string',
                  description: 'The new owner ID (optional)',
=======
                  description: 'The tag ID',
                },
                name: {
                  type: 'string',
                  description: 'The tag name',
                },
                color: {
                  type: 'string',
                  description: 'Optional hex color code for the tag',
                },
              },
              required: ['id'],
            },
          },
          {
            name: 'delete_tag',
            description: 'Delete a tag by ID',
            inputSchema: {
              type: 'object',
              properties: {
                id: {
                  type: 'number',
                  description: 'The tag ID',
>>>>>>> a87c0944
                },
              },
              required: ['id'],
            },
          },
        ],
      };
    });

    this.server.setRequestHandler(CallToolRequestSchema, async (request) => {
      try {
        console.error(`Executing tool: ${request.params.name}`);
        
        switch (request.params.name) {
          case 'list_workflows':
            return await this.handleListWorkflows();

          case 'get_workflow':
            return await this.handleGetWorkflow(request.params.arguments as { id: number });

          case 'create_workflow':
            return await this.handleCreateWorkflow(request.params.arguments as Omit<N8nWorkflow, 'id'>);

          case 'update_workflow':
            return await this.handleUpdateWorkflow(request.params.arguments as { id: number; ifMatch?: string } & Partial<N8nWorkflow>);

          case 'delete_workflow':
            return await this.handleDeleteWorkflow(request.params.arguments as { id: number });

          case 'activate_workflow':
            return await this.handleActivateWorkflow(request.params.arguments as { id: number });

          case 'deactivate_workflow':
            return await this.handleDeactivateWorkflow(request.params.arguments as { id: number });

<<<<<<< HEAD
          case 'transfer_workflow':
            return await this.handleTransferWorkflow(request.params.arguments as unknown as { id: number } & TransferRequest);

          case 'transfer_credential':
            return await this.handleTransferCredential(request.params.arguments as unknown as { id: number } & TransferRequest);
=======
          case 'list_workflow_tags':
            return await this.handleListWorkflowTags(request.params.arguments as { workflowId: number });

          case 'set_workflow_tags':
            return await this.handleSetWorkflowTags(request.params.arguments as { workflowId: number; tagIds: (string | number)[] });

          case 'list_variables':
            return await this.handleListVariables();

          case 'create_variable':
            return await this.handleCreateVariable(request.params.arguments as { key: string; value: string });

          case 'update_variable':
            return await this.handleUpdateVariable(request.params.arguments as { id: string; value: string });

          case 'delete_variable':
            return await this.handleDeleteVariable(request.params.arguments as { id: string });

          case 'list_executions':
            return await this.handleListExecutions(request.params.arguments as { limit?: number; cursor?: string; workflowId?: string });

          case 'get_execution':
            return await this.handleGetExecution(request.params.arguments as { id: string });

          case 'delete_execution':
            return await this.handleDeleteExecution(request.params.arguments as { id: string });

          case 'webhook_urls':
            return await this.handleWebhookUrls(request.params.arguments as { workflowId: number; nodeId: string });

          case 'run_once':
            return await this.handleRunOnce(request.params.arguments as { workflowId: number; input?: any });

          case 'list_tags':
            return await this.handleListTags(request.params.arguments as { limit?: number; cursor?: string });

          case 'get_tag':
            return await this.handleGetTag(request.params.arguments as { id: number });

          case 'create_tag':
            return await this.handleCreateTag(request.params.arguments as { name: string; color?: string });

          case 'update_tag':
            return await this.handleUpdateTag(request.params.arguments as { id: number; name?: string; color?: string });

          case 'delete_tag':
            return await this.handleDeleteTag(request.params.arguments as { id: number });
>>>>>>> a87c0944

          default:
            throw new Error(`Unknown tool: ${request.params.name}`);
        }
      } catch (error) {
        const errorMessage = error instanceof Error ? error.message : 'Unknown error';
        console.error(`Tool execution failed: ${errorMessage}`);
        return {
          content: [
            {
              type: 'text',
              text: `Error: ${errorMessage}`,
            },
          ],
        };
      }
    });
  }

  private async handleListWorkflows() {
    const workflows = await this.n8nClient.listWorkflows();
    return {
      content: [
        {
          type: 'text',
          text: JSON.stringify(workflows, null, 2),
        },
      ],
    };
  }

  private async handleGetWorkflow(args: { id: number }) {
    const workflow = await this.n8nClient.getWorkflow(args.id);
    return {
      content: [
        {
          type: 'text',
          text: JSON.stringify(workflow, null, 2),
        },
      ],
    };
  }

  private async handleCreateWorkflow(args: Omit<N8nWorkflow, 'id'>) {
    const workflow = await this.n8nClient.createWorkflow(args);
    return {
      content: [
        {
          type: 'text',
          text: `Workflow created successfully:\n${JSON.stringify(workflow, null, 2)}`,
        },
      ],
    };
  }

  private async handleUpdateWorkflow(args: { id: number; ifMatch?: string } & Partial<N8nWorkflow>) {
    const { id, ifMatch, ...updateData } = args;
    const workflow = await this.n8nClient.updateWorkflow(id, updateData, ifMatch);
    return {
      content: [
        {
          type: 'text',
          text: `Workflow updated successfully:\n${JSON.stringify(workflow, null, 2)}`,
        },
      ],
    };
  }

  private async handleDeleteWorkflow(args: { id: number }) {
    await this.n8nClient.deleteWorkflow(args.id);
    return {
      content: [
        {
          type: 'text',
          text: `Workflow ${args.id} deleted successfully`,
        },
      ],
    };
  }

  private async handleActivateWorkflow(args: { id: number }) {
    const workflow = await this.n8nClient.activateWorkflow(args.id);
    return {
      content: [
        {
          type: 'text',
          text: `Workflow activated successfully:\n${JSON.stringify(workflow, null, 2)}`,
        },
      ],
    };
  }

  private async handleDeactivateWorkflow(args: { id: number }) {
    const workflow = await this.n8nClient.deactivateWorkflow(args.id);
    return {
      content: [
        {
          type: 'text',
          text: `Workflow deactivated successfully:\n${JSON.stringify(workflow, null, 2)}`,
        },
      ],
    };
  }

<<<<<<< HEAD
  private async handleTransferWorkflow(args: { id: number } & TransferRequest) {
    const { id, ...transferData } = args;
    const result = await this.n8nClient.transferWorkflow(id, transferData);
=======
  private async handleListWorkflowTags(args: { workflowId: number }) {
    const tags = await this.n8nClient.listWorkflowTags(args.workflowId);
>>>>>>> a87c0944
    return {
      content: [
        {
          type: 'text',
<<<<<<< HEAD
          text: `Workflow transferred successfully:\n${JSON.stringify(result, null, 2)}`,
        },
      ],
    };
  }

  private async handleTransferCredential(args: { id: number } & TransferRequest) {
    const { id, ...transferData } = args;
    const result = await this.n8nClient.transferCredential(id, transferData);
=======
          text: JSON.stringify(tags, null, 2),
        },
      ],
    };
  }

  private async handleSetWorkflowTags(args: { workflowId: number; tagIds: (string | number)[] }) {
    const tags = await this.n8nClient.setWorkflowTags(args.workflowId, args.tagIds);
>>>>>>> a87c0944
    return {
      content: [
        {
          type: 'text',
<<<<<<< HEAD
          text: `Credential transferred successfully:\n${JSON.stringify(result, null, 2)}`,
=======
          text: `Workflow tags updated successfully:\n${JSON.stringify(tags, null, 2)}`,
        },
      ],
    };
  }

  private async handleListVariables() {
    const response = await this.n8nClient.listVariables();
    return {
      content: [
        {
          type: 'text',
          text: JSON.stringify(response, null, 2),
        },
      ],
    };
  }

  private async handleCreateVariable(args: { key: string; value: string }) {
    const variable = await this.n8nClient.createVariable(args);
    return {
      content: [
        {
          type: 'text',
          text: `Variable created successfully:\n${JSON.stringify(variable, null, 2)}`,
        },
      ],
    };
  }

  private async handleUpdateVariable(args: { id: string; value: string }) {
    const variable = await this.n8nClient.updateVariable(args.id, { value: args.value });
    return {
      content: [
        {
          type: 'text',
          text: `Variable updated successfully:\n${JSON.stringify(variable, null, 2)}`,
        },
      ],
    };
  }

  private async handleDeleteVariable(args: { id: string }) {
    const result = await this.n8nClient.deleteVariable(args.id);
    return {
      content: [
        {
          type: 'text',
          text: `Variable ${args.id} deleted successfully`,
        },
      ],
    };
  }

  private async handleListExecutions(args: { limit?: number; cursor?: string; workflowId?: string }) {
    const executions = await this.n8nClient.listExecutions(args);
    return {
      content: [
        {
          type: 'text',
          text: JSON.stringify(executions, null, 2),
        },
      ],
    };
  }

  private async handleGetExecution(args: { id: string }) {
    const execution = await this.n8nClient.getExecution(args.id);
    return {
      content: [
        {
          type: 'text',
          text: JSON.stringify(execution, null, 2),
        },
      ],
    };
  }

  private async handleDeleteExecution(args: { id: string }) {
    const result = await this.n8nClient.deleteExecution(args.id);
    return {
      content: [
        {
          type: 'text',
          text: `Execution ${args.id} deleted successfully`,
        },
      ],
    };
  }

  private async handleWebhookUrls(args: { workflowId: number; nodeId: string }) {
    const urls = await this.n8nClient.getWebhookUrls(args.workflowId, args.nodeId);
    return {
      content: [
        {
          type: 'text',
          text: JSON.stringify(urls, null, 2),
        },
      ],
    };
  }

  private async handleRunOnce(args: { workflowId: number; input?: any }) {
    const execution = await this.n8nClient.runOnce(args.workflowId, args.input);
    return {
      content: [
        {
          type: 'text',
          text: JSON.stringify(execution, null, 2),
        },
      ],
    };
  }

  private async handleListTags(args: { limit?: number; cursor?: string }) {
    const tags = await this.n8nClient.listTags(args.limit, args.cursor);
    return {
      content: [
        {
          type: 'text',
          text: JSON.stringify(tags, null, 2),
        },
      ],
    };
  }

  private async handleGetTag(args: { id: number }) {
    const tag = await this.n8nClient.getTag(args.id);
    return {
      content: [
        {
          type: 'text',
          text: JSON.stringify(tag, null, 2),
        },
      ],
    };
  }

  private async handleCreateTag(args: { name: string; color?: string }) {
    const tag = await this.n8nClient.createTag(args);
    return {
      content: [
        {
          type: 'text',
          text: JSON.stringify(tag, null, 2),
        },
      ],
    };
  }

  private async handleUpdateTag(args: { id: number; name?: string; color?: string }) {
    const { id, ...updateData } = args;
    const tag = await this.n8nClient.updateTag(id, updateData);
    return {
      content: [
        {
          type: 'text',
          text: JSON.stringify(tag, null, 2),
        },
      ],
    };
  }

  private async handleDeleteTag(args: { id: number }) {
    await this.n8nClient.deleteTag(args.id);
    return {
      content: [
        {
          type: 'text',
          text: JSON.stringify({ success: true, message: `Tag ${args.id} deleted successfully` }, null, 2),
>>>>>>> a87c0944
        },
      ],
    };
  }

  async run() {
    const transport = new StdioServerTransport();
    await this.server.connect(transport);
    console.error('N8n MCP server running on stdio');
  }
}

const server = new N8nMcpServer();
server.run().catch((error) => {
  console.error('Server failed:', error);
  process.exit(1);
});<|MERGE_RESOLUTION|>--- conflicted
+++ resolved
@@ -7,11 +7,7 @@
   ListToolsRequestSchema,
 } from '@modelcontextprotocol/sdk/types.js';
 import { N8nClient } from './n8n-client.js';
-<<<<<<< HEAD
-import { N8nConfig, N8nWorkflow, TransferRequest } from './types.js';
-=======
-import { N8nConfig, N8nWorkflow, N8nTag, N8nVariable, N8nExecution, N8nWebhookUrls, N8nExecutionResponse } from './types.js';
->>>>>>> a87c0944
+import { N8nConfig, N8nWorkflow, N8nTag, N8nVariable, N8nExecution, N8nWebhookUrls, N8nExecutionResponse, TransferRequest } from './types.js';
 
 export class N8nMcpServer {
   private server: Server;
@@ -202,10 +198,6 @@
             },
           },
           {
-<<<<<<< HEAD
-            name: 'transfer_workflow',
-            description: 'Transfer an n8n workflow to a different project or owner',
-=======
             name: 'list_workflow_tags',
             description: 'List tags for a specific n8n workflow',
             inputSchema: {
@@ -241,6 +233,109 @@
             },
           },
           {
+            name: 'transfer_workflow',
+            description: 'Transfer an n8n workflow to a different project or owner',
+            inputSchema: {
+              type: 'object',
+              properties: {
+                id: {
+                  type: 'number',
+                  description: 'The workflow ID',
+                },
+                projectId: {
+                  type: 'string',
+                  description: 'The target project ID (optional)',
+                },
+                newOwnerId: {
+                  type: 'string',
+                  description: 'The new owner ID (optional)',
+                },
+              },
+              required: ['id'],
+            },
+          },
+          {
+            name: 'transfer_credential',
+            description: 'Transfer an n8n credential to a different project or owner',
+            inputSchema: {
+              type: 'object',
+              properties: {
+                id: {
+                  type: 'number',
+                  description: 'The credential ID',
+                },
+                projectId: {
+                  type: 'string',
+                  description: 'The target project ID (optional)',
+                },
+                newOwnerId: {
+                  type: 'string',
+                  description: 'The new owner ID (optional)',
+                },
+              },
+              required: ['id'],
+            },
+          },
+          {
+            name: 'transfer_credential',
+            description: 'Transfer an n8n credential to a different project or owner',
+            inputSchema: {
+              type: 'object',
+              properties: {
+                id: {
+                  type: 'number',
+                  description: 'The credential ID',
+                },
+                projectId: {
+                  type: 'string',
+                  description: 'The target project ID (optional)',
+                },
+                newOwnerId: {
+                  type: 'string',
+                  description: 'The new owner ID (optional)',
+                },
+              },
+              required: ['id'],
+            },
+          },
+          {
+            name: 'list_executions',
+            description: 'List n8n workflow executions',
+            inputSchema: {
+              type: 'object',
+              properties: {
+                limit: {
+                  type: 'number',
+                  description: 'Maximum number of executions to return',
+                },
+                cursor: {
+                  type: 'string',
+                  description: 'Cursor for pagination',
+                },
+                workflowId: {
+                  type: 'string',
+                  description: 'Filter executions by workflow ID',
+                },
+              },
+            },
+          },
+          {
+            name: 'get_execution',
+            description: 'Get a specific n8n execution by ID',
+            inputSchema: {
+              type: 'object',
+              properties: {
+                id: {
+                  type: 'string',
+                  description: 'The execution ID',
+                  type: 'string',
+                  description: 'The new owner ID (optional)',
+                },
+              },
+              required: ['id'],
+            },
+          },
+          {
             name: 'list_variables',
             description: 'List all n8n variables',
             inputSchema: {
@@ -322,23 +417,10 @@
           {
             name: 'get_execution',
             description: 'Get a specific n8n execution by ID',
->>>>>>> a87c0944
-            inputSchema: {
-              type: 'object',
-              properties: {
-                id: {
-<<<<<<< HEAD
-                  type: 'number',
-                  description: 'The workflow ID',
-                },
-                projectId: {
-                  type: 'string',
-                  description: 'The target project ID (optional)',
-                },
-                newOwnerId: {
-                  type: 'string',
-                  description: 'The new owner ID (optional)',
-=======
+            inputSchema: {
+              type: 'object',
+              properties: {
+                id: {
                   type: 'string',
                   description: 'The execution ID',
                 },
@@ -422,17 +504,12 @@
                 id: {
                   type: 'number',
                   description: 'The tag ID',
->>>>>>> a87c0944
-                },
-              },
-              required: ['id'],
-            },
-          },
-          {
-<<<<<<< HEAD
-            name: 'transfer_credential',
-            description: 'Transfer an n8n credential to a different project or owner',
-=======
+                },
+              },
+              required: ['id'],
+            },
+          },
+          {
             name: 'create_tag',
             description: 'Create a new tag',
             inputSchema: {
@@ -453,23 +530,11 @@
           {
             name: 'update_tag',
             description: 'Update an existing tag',
->>>>>>> a87c0944
-            inputSchema: {
-              type: 'object',
-              properties: {
-                id: {
-                  type: 'number',
-<<<<<<< HEAD
-                  description: 'The credential ID',
-                },
-                projectId: {
-                  type: 'string',
-                  description: 'The target project ID (optional)',
-                },
-                newOwnerId: {
-                  type: 'string',
-                  description: 'The new owner ID (optional)',
-=======
+            inputSchema: {
+              type: 'object',
+              properties: {
+                id: {
+                  type: 'number',
                   description: 'The tag ID',
                 },
                 name: {
@@ -493,7 +558,6 @@
                 id: {
                   type: 'number',
                   description: 'The tag ID',
->>>>>>> a87c0944
                 },
               },
               required: ['id'],
@@ -529,18 +593,17 @@
           case 'deactivate_workflow':
             return await this.handleDeactivateWorkflow(request.params.arguments as { id: number });
 
-<<<<<<< HEAD
+          case 'list_workflow_tags':
+            return await this.handleListWorkflowTags(request.params.arguments as { workflowId: number });
+
+          case 'set_workflow_tags':
+            return await this.handleSetWorkflowTags(request.params.arguments as { workflowId: number; tagIds: (string | number)[] });
+
           case 'transfer_workflow':
             return await this.handleTransferWorkflow(request.params.arguments as unknown as { id: number } & TransferRequest);
 
           case 'transfer_credential':
             return await this.handleTransferCredential(request.params.arguments as unknown as { id: number } & TransferRequest);
-=======
-          case 'list_workflow_tags':
-            return await this.handleListWorkflowTags(request.params.arguments as { workflowId: number });
-
-          case 'set_workflow_tags':
-            return await this.handleSetWorkflowTags(request.params.arguments as { workflowId: number; tagIds: (string | number)[] });
 
           case 'list_variables':
             return await this.handleListVariables();
@@ -583,7 +646,6 @@
 
           case 'delete_tag':
             return await this.handleDeleteTag(request.params.arguments as { id: number });
->>>>>>> a87c0944
 
           default:
             throw new Error(`Unknown tool: ${request.params.name}`);
@@ -688,19 +750,37 @@
     };
   }
 
-<<<<<<< HEAD
+  private async handleListWorkflowTags(args: { workflowId: number }) {
+    const tags = await this.n8nClient.listWorkflowTags(args.workflowId);
+    return {
+      content: [
+        {
+          type: 'text',
+          text: JSON.stringify(tags, null, 2),
+        },
+      ],
+    };
+  }
+
+  private async handleSetWorkflowTags(args: { workflowId: number; tagIds: (string | number)[] }) {
+    const tags = await this.n8nClient.setWorkflowTags(args.workflowId, args.tagIds);
+    return {
+      content: [
+        {
+          type: 'text',
+          text: `Workflow tags updated successfully:\n${JSON.stringify(tags, null, 2)}`,
+        },
+      ],
+    };
+  }
+
   private async handleTransferWorkflow(args: { id: number } & TransferRequest) {
     const { id, ...transferData } = args;
     const result = await this.n8nClient.transferWorkflow(id, transferData);
-=======
-  private async handleListWorkflowTags(args: { workflowId: number }) {
-    const tags = await this.n8nClient.listWorkflowTags(args.workflowId);
->>>>>>> a87c0944
-    return {
-      content: [
-        {
-          type: 'text',
-<<<<<<< HEAD
+    return {
+      content: [
+        {
+          type: 'text',
           text: `Workflow transferred successfully:\n${JSON.stringify(result, null, 2)}`,
         },
       ],
@@ -710,24 +790,11 @@
   private async handleTransferCredential(args: { id: number } & TransferRequest) {
     const { id, ...transferData } = args;
     const result = await this.n8nClient.transferCredential(id, transferData);
-=======
-          text: JSON.stringify(tags, null, 2),
-        },
-      ],
-    };
-  }
-
-  private async handleSetWorkflowTags(args: { workflowId: number; tagIds: (string | number)[] }) {
-    const tags = await this.n8nClient.setWorkflowTags(args.workflowId, args.tagIds);
->>>>>>> a87c0944
-    return {
-      content: [
-        {
-          type: 'text',
-<<<<<<< HEAD
+    return {
+      content: [
+        {
+          type: 'text',
           text: `Credential transferred successfully:\n${JSON.stringify(result, null, 2)}`,
-=======
-          text: `Workflow tags updated successfully:\n${JSON.stringify(tags, null, 2)}`,
         },
       ],
     };
@@ -897,7 +964,6 @@
         {
           type: 'text',
           text: JSON.stringify({ success: true, message: `Tag ${args.id} deleted successfully` }, null, 2),
->>>>>>> a87c0944
         },
       ],
     };
