#!/usr/bin/env node

import { Server } from '@modelcontextprotocol/sdk/server/index.js';
import { StdioServerTransport } from '@modelcontextprotocol/sdk/server/stdio.js';
import {
  CallToolRequestSchema,
  ListToolsRequestSchema,
} from '@modelcontextprotocol/sdk/types.js';
import { N8nClient } from './n8n-client.js';
<<<<<<< HEAD
import { N8nConfig, N8nWorkflow, N8nSourceControlPullResponse } from './types.js';
=======
import { N8nConfig, N8nWorkflow, N8nTag, N8nVariable, N8nExecution, N8nWebhookUrls, N8nExecutionResponse, TransferRequest } from './types.js';
>>>>>>> 069f22bf

export class N8nMcpServer {
  private server: Server;
  private n8nClient!: N8nClient;

  constructor() {
    this.server = new Server({
      name: 'n8n-mcp',
      version: '1.0.0',
    }, {
      capabilities: {
        tools: {},
      },
    });

    this.setupConfig();
    this.setupToolHandlers();
  }

  private setupConfig() {
    // Get configuration from environment variables
    const config: N8nConfig = {
      baseUrl: process.env.N8N_BASE_URL || 'http://localhost:5678',
      apiKey: process.env.N8N_API_KEY,
      username: process.env.N8N_USERNAME,
      password: process.env.N8N_PASSWORD,
    };

    if (!config.apiKey && (!config.username || !config.password)) {
      console.error('Warning: No authentication configured. Set N8N_API_KEY or N8N_USERNAME/N8N_PASSWORD environment variables.');
    }

    if (!config.baseUrl) {
      throw new Error('N8N_BASE_URL must be configured');
    }

    this.n8nClient = new N8nClient(config);
    console.error(`N8n MCP server configured for: ${config.baseUrl}`);
  }

  private setupToolHandlers() {
    this.server.setRequestHandler(ListToolsRequestSchema, async () => {
      return {
        tools: [
          {
            name: 'list_workflows',
            description: 'List all n8n workflows',
            inputSchema: {
              type: 'object',
              properties: {},
            },
          },
          {
            name: 'get_workflow',
            description: 'Get a specific n8n workflow by ID',
            inputSchema: {
              type: 'object',
              properties: {
                id: {
                  type: 'number',
                  description: 'The workflow ID',
                },
              },
              required: ['id'],
            },
          },
          {
            name: 'create_workflow',
            description: 'Create a new n8n workflow',
            inputSchema: {
              type: 'object',
              properties: {
                name: {
                  type: 'string',
                  description: 'The name of the workflow',
                },
                nodes: {
                  type: 'array',
                  description: 'Array of workflow nodes',
                  items: {
                    type: 'object',
                  },
                },
                connections: {
                  type: 'object',
                  description: 'Node connections configuration',
                },
                active: {
                  type: 'boolean',
                  description: 'Whether the workflow should be active',
                  default: false,
                },
                tags: {
                  type: 'array',
                  description: 'Workflow tags',
                  items: {
                    type: 'string',
                  },
                },
              },
              required: ['name', 'nodes', 'connections'],
            },
          },
          {
            name: 'update_workflow',
            description: 'Update an existing n8n workflow',
            inputSchema: {
              type: 'object',
              properties: {
                id: {
                  type: 'number',
                  description: 'The workflow ID',
                },
                name: {
                  type: 'string',
                  description: 'The name of the workflow',
                },
                nodes: {
                  type: 'array',
                  description: 'Array of workflow nodes',
                  items: {
                    type: 'object',
                  },
                },
                connections: {
                  type: 'object',
                  description: 'Node connections configuration',
                },
                active: {
                  type: 'boolean',
                  description: 'Whether the workflow should be active',
                },
                tags: {
                  type: 'array',
                  description: 'Workflow tags',
                  items: {
                    type: 'string',
                  },
                },
                ifMatch: {
                  type: 'string',
                  description: 'Optional If-Match header value for optimistic concurrency control',
                },
              },
              required: ['id'],
            },
          },
          {
            name: 'delete_workflow',
            description: 'Delete an n8n workflow',
            inputSchema: {
              type: 'object',
              properties: {
                id: {
                  type: 'number',
                  description: 'The workflow ID',
                },
              },
              required: ['id'],
            },
          },
          {
            name: 'activate_workflow',
            description: 'Activate an n8n workflow',
            inputSchema: {
              type: 'object',
              properties: {
                id: {
                  type: 'number',
                  description: 'The workflow ID',
                },
              },
              required: ['id'],
            },
          },
          {
            name: 'deactivate_workflow',
            description: 'Deactivate an n8n workflow',
            inputSchema: {
              type: 'object',
              properties: {
                id: {
                  type: 'number',
                  description: 'The workflow ID',
                },
              },
              required: ['id'],
            },
          },
          {
<<<<<<< HEAD
            name: 'source_control_pull',
            description: 'Pull changes from source control to sync with remote',
=======
            name: 'get_credential_schema',
            description: 'Get JSON schema for a credential type',
            inputSchema: {
              type: 'object',
              properties: {
                credentialTypeName: {
                  type: 'string',
                  description: 'The name of the credential type',
                },
              },
              required: ['credentialTypeName'],
            },
          },
          {
            name: 'list_variables',
            description: 'List all variables with pagination support',
>>>>>>> 069f22bf
            inputSchema: {
              type: 'object',
              properties: {},
            },
          },
<<<<<<< HEAD
=======
          {
            name: 'create_variable',
            description: 'Create a new variable (requires unique key)',
            inputSchema: {
              type: 'object',
              properties: {
                key: {
                  type: 'string',
                  description: 'Variable key (must be unique)'
                },
                value: {
                  type: 'string',
                  description: 'Variable value'
                }
              },
              required: ['key', 'value']
            },
          },
          {
            name: 'update_variable',
            description: 'Update an existing variable value',
            inputSchema: {
              type: 'object',
              properties: {
                id: {
                  type: 'string',
                  description: 'Variable ID'
                },
                value: {
                  type: 'string',
                  description: 'New variable value'
                }
              },
              required: ['id', 'value']
            },
          },
          {
            name: 'delete_variable',
            description: 'Delete a variable by ID',
            inputSchema: {
              type: 'object',
              properties: {
                id: {
                  type: 'string',
                  description: 'Variable ID'
                }
              },
              required: ['id']
            },
          },
          {
            name: 'list_workflow_tags',
            description: 'List tags for a specific n8n workflow',
            inputSchema: {
              type: 'object',
              properties: {
                workflowId: {
                  type: 'number',
                  description: 'The workflow ID',
                },
              },
              required: ['workflowId'],
            },
          },
          {
            name: 'set_workflow_tags',
            description: 'Set tags for a specific n8n workflow',
            inputSchema: {
              type: 'object',
              properties: {
                workflowId: {
                  type: 'number',
                  description: 'The workflow ID',
                },
                tagIds: {
                  type: 'array',
                  description: 'Array of tag IDs to set on the workflow',
                  items: {
                    type: ['string', 'number'],
                  },
                },
              },
              required: ['workflowId', 'tagIds'],
            },
          },
          {
            name: 'transfer_workflow',
            description: 'Transfer an n8n workflow to a different project or owner',
            inputSchema: {
              type: 'object',
              properties: {
                id: {
                  type: 'number',
                  description: 'The workflow ID',
                },
                projectId: {
                  type: 'string',
                  description: 'The target project ID (optional)',
                },
                newOwnerId: {
                  type: 'string',
                  description: 'The new owner ID (optional)',
                },
              },
              required: ['id'],
            },
          },
          {
            name: 'transfer_credential',
            description: 'Transfer an n8n credential to a different project or owner',
            inputSchema: {
              type: 'object',
              properties: {
                id: {
                  type: 'number',
                  description: 'The credential ID',
                },
                projectId: {
                  type: 'string',
                  description: 'The target project ID (optional)',
                },
                newOwnerId: {
                  type: 'string',
                  description: 'The new owner ID (optional)',
                },
              },
              required: ['id'],
            },
          },
          {
            name: 'list_executions',
            description: 'List n8n workflow executions',
            inputSchema: {
              type: 'object',
              properties: {
                limit: {
                  type: 'number',
                  description: 'Maximum number of executions to return',
                },
                cursor: {
                  type: 'string',
                  description: 'Cursor for pagination',
                },
                workflowId: {
                  type: 'string',
                  description: 'Filter executions by workflow ID',
                },
              },
            },
          },
          {
            name: 'get_execution',
            description: 'Get a specific n8n execution by ID',
            inputSchema: {
              type: 'object',
              properties: {
                id: {
                  type: 'string',
                  description: 'The execution ID',
                },
              },
              required: ['id'],
            },
          },
          {
            name: 'delete_execution',
            description: 'Delete an n8n execution',
            inputSchema: {
              type: 'object',
              properties: {
                id: {
                  type: 'string',
                  description: 'The execution ID',
                },
              },
              required: ['id'],
            },
          },
          {
            name: 'webhook_urls',
            description: 'Get webhook URLs for a webhook node in a workflow',
            inputSchema: {
              type: 'object',
              properties: {
                workflowId: {
                  type: 'number',
                  description: 'The workflow ID',
                },
                nodeId: {
                  type: 'string',
                  description: 'The webhook node ID',
                },
              },
              required: ['workflowId', 'nodeId'],
            },
          },
          {
            name: 'run_once',
            description: 'Execute a workflow manually once and return execution details',
            inputSchema: {
              type: 'object',
              properties: {
                workflowId: {
                  type: 'number',
                  description: 'The workflow ID',
                },
                input: {
                  type: 'object',
                  description: 'Optional input data for the workflow execution',
                },
              },
              required: ['workflowId'],
            },
          },
          {
            name: 'list_tags',
            description: 'List all tags with optional pagination',
            inputSchema: {
              type: 'object',
              properties: {
                limit: {
                  type: 'number',
                  description: 'Maximum number of tags to return',
                },
                cursor: {
                  type: 'string',
                  description: 'Pagination cursor for next page',
                },
              },
            },
          },
          {
            name: 'get_tag',
            description: 'Get a specific tag by ID',
            inputSchema: {
              type: 'object',
              properties: {
                id: {
                  type: 'number',
                  description: 'The tag ID',
                },
              },
              required: ['id'],
            },
          },
          {
            name: 'create_tag',
            description: 'Create a new tag',
            inputSchema: {
              type: 'object',
              properties: {
                name: {
                  type: 'string',
                  description: 'The tag name',
                },
                color: {
                  type: 'string',
                  description: 'Optional hex color code for the tag',
                },
              },
              required: ['name'],
            },
          },
          {
            name: 'update_tag',
            description: 'Update an existing tag',
            inputSchema: {
              type: 'object',
              properties: {
                id: {
                  type: 'number',
                  description: 'The tag ID',
                },
                name: {
                  type: 'string',
                  description: 'The tag name',
                },
                color: {
                  type: 'string',
                  description: 'Optional hex color code for the tag',
                },
              },
              required: ['id'],
            },
          },
          {
            name: 'delete_tag',
            description: 'Delete a tag by ID',
            inputSchema: {
              type: 'object',
              properties: {
                id: {
                  type: 'number',
                  description: 'The tag ID',
                },
              },
              required: ['id'],
            },
          },
>>>>>>> 069f22bf
        ],
      };
    });

    this.server.setRequestHandler(CallToolRequestSchema, async (request) => {
      try {
        console.error(`Executing tool: ${request.params.name}`);
        
        switch (request.params.name) {
          case 'list_workflows':
            return await this.handleListWorkflows();

          case 'get_workflow':
            return await this.handleGetWorkflow(request.params.arguments as { id: number });

          case 'create_workflow':
            return await this.handleCreateWorkflow(request.params.arguments as Omit<N8nWorkflow, 'id'>);

          case 'update_workflow':
            return await this.handleUpdateWorkflow(request.params.arguments as { id: number; ifMatch?: string } & Partial<N8nWorkflow>);

          case 'delete_workflow':
            return await this.handleDeleteWorkflow(request.params.arguments as { id: number });

          case 'activate_workflow':
            return await this.handleActivateWorkflow(request.params.arguments as { id: number });

          case 'deactivate_workflow':
            return await this.handleDeactivateWorkflow(request.params.arguments as { id: number });

<<<<<<< HEAD
          case 'source_control_pull':
            return await this.handleSourceControlPull();
=======
          case 'get_credential_schema':
            return await this.handleGetCredentialSchema(request.params.arguments as { credentialTypeName: string });

          case 'list_workflow_tags':
            return await this.handleListWorkflowTags(request.params.arguments as { workflowId: number });

          case 'set_workflow_tags':
            return await this.handleSetWorkflowTags(request.params.arguments as { workflowId: number; tagIds: (string | number)[] });

          case 'transfer_workflow':
            return await this.handleTransferWorkflow(request.params.arguments as unknown as { id: number } & TransferRequest);

          case 'transfer_credential':
            return await this.handleTransferCredential(request.params.arguments as unknown as { id: number } & TransferRequest);

          case 'list_variables':
            return await this.handleListVariables();

          case 'create_variable':
            return await this.handleCreateVariable(request.params.arguments as { key: string; value: string });

          case 'update_variable':
            return await this.handleUpdateVariable(request.params.arguments as { id: string; value: string });

          case 'delete_variable':
            return await this.handleDeleteVariable(request.params.arguments as { id: string });

          case 'list_executions':
            return await this.handleListExecutions(request.params.arguments as { limit?: number; cursor?: string; workflowId?: string });

          case 'get_execution':
            return await this.handleGetExecution(request.params.arguments as { id: string });

          case 'delete_execution':
            return await this.handleDeleteExecution(request.params.arguments as { id: string });

          case 'webhook_urls':
            return await this.handleWebhookUrls(request.params.arguments as { workflowId: number; nodeId: string });

          case 'run_once':
            return await this.handleRunOnce(request.params.arguments as { workflowId: number; input?: any });

          case 'list_tags':
            return await this.handleListTags(request.params.arguments as { limit?: number; cursor?: string });

          case 'get_tag':
            return await this.handleGetTag(request.params.arguments as { id: number });

          case 'create_tag':
            return await this.handleCreateTag(request.params.arguments as { name: string; color?: string });

          case 'update_tag':
            return await this.handleUpdateTag(request.params.arguments as { id: number; name?: string; color?: string });

          case 'delete_tag':
            return await this.handleDeleteTag(request.params.arguments as { id: number });
>>>>>>> 069f22bf

          default:
            throw new Error(`Unknown tool: ${request.params.name}`);
        }
      } catch (error) {
        const errorMessage = error instanceof Error ? error.message : 'Unknown error';
        console.error(`Tool execution failed: ${errorMessage}`);
        return {
          content: [
            {
              type: 'text',
              text: `Error: ${errorMessage}`,
            },
          ],
        };
      }
    });
  }

  private async handleListWorkflows() {
    const workflows = await this.n8nClient.listWorkflows();
    return {
      content: [
        {
          type: 'text',
          text: JSON.stringify(workflows, null, 2),
        },
      ],
    };
  }

  private async handleGetWorkflow(args: { id: number }) {
    const workflow = await this.n8nClient.getWorkflow(args.id);
    return {
      content: [
        {
          type: 'text',
          text: JSON.stringify(workflow, null, 2),
        },
      ],
    };
  }

  private async handleCreateWorkflow(args: Omit<N8nWorkflow, 'id'>) {
    const workflow = await this.n8nClient.createWorkflow(args);
    return {
      content: [
        {
          type: 'text',
          text: `Workflow created successfully:\n${JSON.stringify(workflow, null, 2)}`,
        },
      ],
    };
  }

  private async handleUpdateWorkflow(args: { id: number; ifMatch?: string } & Partial<N8nWorkflow>) {
    const { id, ifMatch, ...updateData } = args;
    const workflow = await this.n8nClient.updateWorkflow(id, updateData, ifMatch);
    return {
      content: [
        {
          type: 'text',
          text: `Workflow updated successfully:\n${JSON.stringify(workflow, null, 2)}`,
        },
      ],
    };
  }

  private async handleDeleteWorkflow(args: { id: number }) {
    await this.n8nClient.deleteWorkflow(args.id);
    return {
      content: [
        {
          type: 'text',
          text: `Workflow ${args.id} deleted successfully`,
        },
      ],
    };
  }

  private async handleActivateWorkflow(args: { id: number }) {
    const workflow = await this.n8nClient.activateWorkflow(args.id);
    return {
      content: [
        {
          type: 'text',
          text: `Workflow activated successfully:\n${JSON.stringify(workflow, null, 2)}`,
        },
      ],
    };
  }

  private async handleDeactivateWorkflow(args: { id: number }) {
    const workflow = await this.n8nClient.deactivateWorkflow(args.id);
    return {
      content: [
        {
          type: 'text',
          text: `Workflow deactivated successfully:\n${JSON.stringify(workflow, null, 2)}`,
        },
      ],
    };
  }

<<<<<<< HEAD
  private async handleSourceControlPull() {
    const result = await this.n8nClient.sourceControlPull();
=======
  private async handleGetCredentialSchema(args: { credentialTypeName: string }) {
    const schema = await this.n8nClient.getCredentialSchema(args.credentialTypeName);
>>>>>>> 069f22bf
    return {
      content: [
        {
          type: 'text',
<<<<<<< HEAD
          text: `Source control pull completed successfully:\n${JSON.stringify(result, null, 2)}`,
=======
          text: JSON.stringify(schema, null, 2),
        },
      ],
    };
  }

  private async handleListWorkflowTags(args: { workflowId: number }) {
    const tags = await this.n8nClient.listWorkflowTags(args.workflowId);
    return {
      content: [
        {
          type: 'text',
          text: JSON.stringify(tags, null, 2),
        },
      ],
    };
  }

  private async handleSetWorkflowTags(args: { workflowId: number; tagIds: (string | number)[] }) {
    const tags = await this.n8nClient.setWorkflowTags(args.workflowId, args.tagIds);
    return {
      content: [
        {
          type: 'text',
          text: `Workflow tags updated successfully:\n${JSON.stringify(tags, null, 2)}`,
        },
      ],
    };
  }

  private async handleTransferWorkflow(args: { id: number } & TransferRequest) {
    const { id, ...transferData } = args;
    const result = await this.n8nClient.transferWorkflow(id, transferData);
    return {
      content: [
        {
          type: 'text',
          text: `Workflow transferred successfully:\n${JSON.stringify(result, null, 2)}`,
        },
      ],
    };
  }

  private async handleTransferCredential(args: { id: number } & TransferRequest) {
    const { id, ...transferData } = args;
    const result = await this.n8nClient.transferCredential(id, transferData);
    return {
      content: [
        {
          type: 'text',
          text: `Credential transferred successfully:\n${JSON.stringify(result, null, 2)}`,
        },
      ],
    };
  }

  private async handleListVariables() {
    const response = await this.n8nClient.listVariables();
    return {
      content: [
        {
          type: 'text',
          text: JSON.stringify(response, null, 2),
        },
      ],
    };
  }

  private async handleCreateVariable(args: { key: string; value: string }) {
    const variable = await this.n8nClient.createVariable(args);
    return {
      content: [
        {
          type: 'text',
          text: `Variable created successfully:\n${JSON.stringify(variable, null, 2)}`,
        },
      ],
    };
  }

  private async handleUpdateVariable(args: { id: string; value: string }) {
    const variable = await this.n8nClient.updateVariable(args.id, { value: args.value });
    return {
      content: [
        {
          type: 'text',
          text: `Variable updated successfully:\n${JSON.stringify(variable, null, 2)}`,
        },
      ],
    };
  }

  private async handleDeleteVariable(args: { id: string }) {
    const result = await this.n8nClient.deleteVariable(args.id);
    return {
      content: [
        {
          type: 'text',
          text: `Variable ${args.id} deleted successfully`,
        },
      ],
    };
  }

  private async handleListExecutions(args: { limit?: number; cursor?: string; workflowId?: string }) {
    const executions = await this.n8nClient.listExecutions(args);
    return {
      content: [
        {
          type: 'text',
          text: JSON.stringify(executions, null, 2),
        },
      ],
    };
  }

  private async handleGetExecution(args: { id: string }) {
    const execution = await this.n8nClient.getExecution(args.id);
    return {
      content: [
        {
          type: 'text',
          text: JSON.stringify(execution, null, 2),
        },
      ],
    };
  }

  private async handleDeleteExecution(args: { id: string }) {
    const result = await this.n8nClient.deleteExecution(args.id);
    return {
      content: [
        {
          type: 'text',
          text: `Execution ${args.id} deleted successfully`,
        },
      ],
    };
  }

  private async handleWebhookUrls(args: { workflowId: number; nodeId: string }) {
    const urls = await this.n8nClient.getWebhookUrls(args.workflowId, args.nodeId);
    return {
      content: [
        {
          type: 'text',
          text: JSON.stringify(urls, null, 2),
        },
      ],
    };
  }

  private async handleRunOnce(args: { workflowId: number; input?: any }) {
    const execution = await this.n8nClient.runOnce(args.workflowId, args.input);
    return {
      content: [
        {
          type: 'text',
          text: JSON.stringify(execution, null, 2),
        },
      ],
    };
  }

  private async handleListTags(args: { limit?: number; cursor?: string }) {
    const tags = await this.n8nClient.listTags(args.limit, args.cursor);
    return {
      content: [
        {
          type: 'text',
          text: JSON.stringify(tags, null, 2),
        },
      ],
    };
  }

  private async handleGetTag(args: { id: number }) {
    const tag = await this.n8nClient.getTag(args.id);
    return {
      content: [
        {
          type: 'text',
          text: JSON.stringify(tag, null, 2),
        },
      ],
    };
  }

  private async handleCreateTag(args: { name: string; color?: string }) {
    const tag = await this.n8nClient.createTag(args);
    return {
      content: [
        {
          type: 'text',
          text: JSON.stringify(tag, null, 2),
        },
      ],
    };
  }

  private async handleUpdateTag(args: { id: number; name?: string; color?: string }) {
    const { id, ...updateData } = args;
    const tag = await this.n8nClient.updateTag(id, updateData);
    return {
      content: [
        {
          type: 'text',
          text: JSON.stringify(tag, null, 2),
        },
      ],
    };
  }

  private async handleDeleteTag(args: { id: number }) {
    await this.n8nClient.deleteTag(args.id);
    return {
      content: [
        {
          type: 'text',
          text: JSON.stringify({ success: true, message: `Tag ${args.id} deleted successfully` }, null, 2),
>>>>>>> 069f22bf
        },
      ],
    };
  }

  async run() {
    const transport = new StdioServerTransport();
    await this.server.connect(transport);
    console.error('N8n MCP server running on stdio');
  }
}

const server = new N8nMcpServer();
server.run().catch((error) => {
  console.error('Server failed:', error);
  process.exit(1);
});<|MERGE_RESOLUTION|>--- conflicted
+++ resolved
@@ -2,16 +2,9 @@
 
 import { Server } from '@modelcontextprotocol/sdk/server/index.js';
 import { StdioServerTransport } from '@modelcontextprotocol/sdk/server/stdio.js';
-import {
-  CallToolRequestSchema,
-  ListToolsRequestSchema,
-} from '@modelcontextprotocol/sdk/types.js';
+import { CallToolRequestSchema, ListToolsRequestSchema } from '@modelcontextprotocol/sdk/types.js';
 import { N8nClient } from './n8n-client.js';
-<<<<<<< HEAD
-import { N8nConfig, N8nWorkflow, N8nSourceControlPullResponse } from './types.js';
-=======
-import { N8nConfig, N8nWorkflow, N8nTag, N8nVariable, N8nExecution, N8nWebhookUrls, N8nExecutionResponse, TransferRequest } from './types.js';
->>>>>>> 069f22bf
+import { N8nConfig, N8nWorkflow, N8nExecutionResponse, TransferRequest } from './types.js';
 
 export class N8nMcpServer {
   private server: Server;
@@ -32,7 +25,6 @@
   }
 
   private setupConfig() {
-    // Get configuration from environment variables
     const config: N8nConfig = {
       baseUrl: process.env.N8N_BASE_URL || 'http://localhost:5678',
       apiKey: process.env.N8N_API_KEY,
@@ -56,480 +48,41 @@
     this.server.setRequestHandler(ListToolsRequestSchema, async () => {
       return {
         tools: [
-          {
-            name: 'list_workflows',
-            description: 'List all n8n workflows',
-            inputSchema: {
-              type: 'object',
-              properties: {},
-            },
-          },
-          {
-            name: 'get_workflow',
-            description: 'Get a specific n8n workflow by ID',
-            inputSchema: {
-              type: 'object',
-              properties: {
-                id: {
-                  type: 'number',
-                  description: 'The workflow ID',
-                },
-              },
-              required: ['id'],
-            },
-          },
-          {
-            name: 'create_workflow',
-            description: 'Create a new n8n workflow',
-            inputSchema: {
-              type: 'object',
-              properties: {
-                name: {
-                  type: 'string',
-                  description: 'The name of the workflow',
-                },
-                nodes: {
-                  type: 'array',
-                  description: 'Array of workflow nodes',
-                  items: {
-                    type: 'object',
-                  },
-                },
-                connections: {
-                  type: 'object',
-                  description: 'Node connections configuration',
-                },
-                active: {
-                  type: 'boolean',
-                  description: 'Whether the workflow should be active',
-                  default: false,
-                },
-                tags: {
-                  type: 'array',
-                  description: 'Workflow tags',
-                  items: {
-                    type: 'string',
-                  },
-                },
-              },
-              required: ['name', 'nodes', 'connections'],
-            },
-          },
-          {
-            name: 'update_workflow',
-            description: 'Update an existing n8n workflow',
-            inputSchema: {
-              type: 'object',
-              properties: {
-                id: {
-                  type: 'number',
-                  description: 'The workflow ID',
-                },
-                name: {
-                  type: 'string',
-                  description: 'The name of the workflow',
-                },
-                nodes: {
-                  type: 'array',
-                  description: 'Array of workflow nodes',
-                  items: {
-                    type: 'object',
-                  },
-                },
-                connections: {
-                  type: 'object',
-                  description: 'Node connections configuration',
-                },
-                active: {
-                  type: 'boolean',
-                  description: 'Whether the workflow should be active',
-                },
-                tags: {
-                  type: 'array',
-                  description: 'Workflow tags',
-                  items: {
-                    type: 'string',
-                  },
-                },
-                ifMatch: {
-                  type: 'string',
-                  description: 'Optional If-Match header value for optimistic concurrency control',
-                },
-              },
-              required: ['id'],
-            },
-          },
-          {
-            name: 'delete_workflow',
-            description: 'Delete an n8n workflow',
-            inputSchema: {
-              type: 'object',
-              properties: {
-                id: {
-                  type: 'number',
-                  description: 'The workflow ID',
-                },
-              },
-              required: ['id'],
-            },
-          },
-          {
-            name: 'activate_workflow',
-            description: 'Activate an n8n workflow',
-            inputSchema: {
-              type: 'object',
-              properties: {
-                id: {
-                  type: 'number',
-                  description: 'The workflow ID',
-                },
-              },
-              required: ['id'],
-            },
-          },
-          {
-            name: 'deactivate_workflow',
-            description: 'Deactivate an n8n workflow',
-            inputSchema: {
-              type: 'object',
-              properties: {
-                id: {
-                  type: 'number',
-                  description: 'The workflow ID',
-                },
-              },
-              required: ['id'],
-            },
-          },
-          {
-<<<<<<< HEAD
-            name: 'source_control_pull',
-            description: 'Pull changes from source control to sync with remote',
-=======
-            name: 'get_credential_schema',
-            description: 'Get JSON schema for a credential type',
-            inputSchema: {
-              type: 'object',
-              properties: {
-                credentialTypeName: {
-                  type: 'string',
-                  description: 'The name of the credential type',
-                },
-              },
-              required: ['credentialTypeName'],
-            },
-          },
-          {
-            name: 'list_variables',
-            description: 'List all variables with pagination support',
->>>>>>> 069f22bf
-            inputSchema: {
-              type: 'object',
-              properties: {},
-            },
-          },
-<<<<<<< HEAD
-=======
-          {
-            name: 'create_variable',
-            description: 'Create a new variable (requires unique key)',
-            inputSchema: {
-              type: 'object',
-              properties: {
-                key: {
-                  type: 'string',
-                  description: 'Variable key (must be unique)'
-                },
-                value: {
-                  type: 'string',
-                  description: 'Variable value'
-                }
-              },
-              required: ['key', 'value']
-            },
-          },
-          {
-            name: 'update_variable',
-            description: 'Update an existing variable value',
-            inputSchema: {
-              type: 'object',
-              properties: {
-                id: {
-                  type: 'string',
-                  description: 'Variable ID'
-                },
-                value: {
-                  type: 'string',
-                  description: 'New variable value'
-                }
-              },
-              required: ['id', 'value']
-            },
-          },
-          {
-            name: 'delete_variable',
-            description: 'Delete a variable by ID',
-            inputSchema: {
-              type: 'object',
-              properties: {
-                id: {
-                  type: 'string',
-                  description: 'Variable ID'
-                }
-              },
-              required: ['id']
-            },
-          },
-          {
-            name: 'list_workflow_tags',
-            description: 'List tags for a specific n8n workflow',
-            inputSchema: {
-              type: 'object',
-              properties: {
-                workflowId: {
-                  type: 'number',
-                  description: 'The workflow ID',
-                },
-              },
-              required: ['workflowId'],
-            },
-          },
-          {
-            name: 'set_workflow_tags',
-            description: 'Set tags for a specific n8n workflow',
-            inputSchema: {
-              type: 'object',
-              properties: {
-                workflowId: {
-                  type: 'number',
-                  description: 'The workflow ID',
-                },
-                tagIds: {
-                  type: 'array',
-                  description: 'Array of tag IDs to set on the workflow',
-                  items: {
-                    type: ['string', 'number'],
-                  },
-                },
-              },
-              required: ['workflowId', 'tagIds'],
-            },
-          },
-          {
-            name: 'transfer_workflow',
-            description: 'Transfer an n8n workflow to a different project or owner',
-            inputSchema: {
-              type: 'object',
-              properties: {
-                id: {
-                  type: 'number',
-                  description: 'The workflow ID',
-                },
-                projectId: {
-                  type: 'string',
-                  description: 'The target project ID (optional)',
-                },
-                newOwnerId: {
-                  type: 'string',
-                  description: 'The new owner ID (optional)',
-                },
-              },
-              required: ['id'],
-            },
-          },
-          {
-            name: 'transfer_credential',
-            description: 'Transfer an n8n credential to a different project or owner',
-            inputSchema: {
-              type: 'object',
-              properties: {
-                id: {
-                  type: 'number',
-                  description: 'The credential ID',
-                },
-                projectId: {
-                  type: 'string',
-                  description: 'The target project ID (optional)',
-                },
-                newOwnerId: {
-                  type: 'string',
-                  description: 'The new owner ID (optional)',
-                },
-              },
-              required: ['id'],
-            },
-          },
-          {
-            name: 'list_executions',
-            description: 'List n8n workflow executions',
-            inputSchema: {
-              type: 'object',
-              properties: {
-                limit: {
-                  type: 'number',
-                  description: 'Maximum number of executions to return',
-                },
-                cursor: {
-                  type: 'string',
-                  description: 'Cursor for pagination',
-                },
-                workflowId: {
-                  type: 'string',
-                  description: 'Filter executions by workflow ID',
-                },
-              },
-            },
-          },
-          {
-            name: 'get_execution',
-            description: 'Get a specific n8n execution by ID',
-            inputSchema: {
-              type: 'object',
-              properties: {
-                id: {
-                  type: 'string',
-                  description: 'The execution ID',
-                },
-              },
-              required: ['id'],
-            },
-          },
-          {
-            name: 'delete_execution',
-            description: 'Delete an n8n execution',
-            inputSchema: {
-              type: 'object',
-              properties: {
-                id: {
-                  type: 'string',
-                  description: 'The execution ID',
-                },
-              },
-              required: ['id'],
-            },
-          },
-          {
-            name: 'webhook_urls',
-            description: 'Get webhook URLs for a webhook node in a workflow',
-            inputSchema: {
-              type: 'object',
-              properties: {
-                workflowId: {
-                  type: 'number',
-                  description: 'The workflow ID',
-                },
-                nodeId: {
-                  type: 'string',
-                  description: 'The webhook node ID',
-                },
-              },
-              required: ['workflowId', 'nodeId'],
-            },
-          },
-          {
-            name: 'run_once',
-            description: 'Execute a workflow manually once and return execution details',
-            inputSchema: {
-              type: 'object',
-              properties: {
-                workflowId: {
-                  type: 'number',
-                  description: 'The workflow ID',
-                },
-                input: {
-                  type: 'object',
-                  description: 'Optional input data for the workflow execution',
-                },
-              },
-              required: ['workflowId'],
-            },
-          },
-          {
-            name: 'list_tags',
-            description: 'List all tags with optional pagination',
-            inputSchema: {
-              type: 'object',
-              properties: {
-                limit: {
-                  type: 'number',
-                  description: 'Maximum number of tags to return',
-                },
-                cursor: {
-                  type: 'string',
-                  description: 'Pagination cursor for next page',
-                },
-              },
-            },
-          },
-          {
-            name: 'get_tag',
-            description: 'Get a specific tag by ID',
-            inputSchema: {
-              type: 'object',
-              properties: {
-                id: {
-                  type: 'number',
-                  description: 'The tag ID',
-                },
-              },
-              required: ['id'],
-            },
-          },
-          {
-            name: 'create_tag',
-            description: 'Create a new tag',
-            inputSchema: {
-              type: 'object',
-              properties: {
-                name: {
-                  type: 'string',
-                  description: 'The tag name',
-                },
-                color: {
-                  type: 'string',
-                  description: 'Optional hex color code for the tag',
-                },
-              },
-              required: ['name'],
-            },
-          },
-          {
-            name: 'update_tag',
-            description: 'Update an existing tag',
-            inputSchema: {
-              type: 'object',
-              properties: {
-                id: {
-                  type: 'number',
-                  description: 'The tag ID',
-                },
-                name: {
-                  type: 'string',
-                  description: 'The tag name',
-                },
-                color: {
-                  type: 'string',
-                  description: 'Optional hex color code for the tag',
-                },
-              },
-              required: ['id'],
-            },
-          },
-          {
-            name: 'delete_tag',
-            description: 'Delete a tag by ID',
-            inputSchema: {
-              type: 'object',
-              properties: {
-                id: {
-                  type: 'number',
-                  description: 'The tag ID',
-                },
-              },
-              required: ['id'],
-            },
-          },
->>>>>>> 069f22bf
+          { name: 'list_workflows', description: 'List all n8n workflows', inputSchema: { type: 'object', properties: {} } },
+          { name: 'get_workflow', description: 'Get a specific n8n workflow by ID', inputSchema: { type: 'object', properties: { id: { type: 'number', description: 'The workflow ID' } }, required: ['id'] } },
+          { name: 'create_workflow', description: 'Create a new n8n workflow', inputSchema: { type: 'object', properties: { name: { type: 'string' }, nodes: { type: 'array', items: { type: 'object' } }, connections: { type: 'object' }, active: { type: 'boolean', default: false }, tags: { type: 'array', items: { type: 'string' } } }, required: ['name', 'nodes', 'connections'] } },
+          { name: 'update_workflow', description: 'Update an existing n8n workflow', inputSchema: { type: 'object', properties: { id: { type: 'number' }, name: { type: 'string' }, nodes: { type: 'array', items: { type: 'object' } }, connections: { type: 'object' }, active: { type: 'boolean' }, tags: { type: 'array', items: { type: 'string' } }, ifMatch: { type: 'string', description: 'Optional If-Match header value for optimistic concurrency control' } }, required: ['id'] } },
+          { name: 'delete_workflow', description: 'Delete an n8n workflow', inputSchema: { type: 'object', properties: { id: { type: 'number' } }, required: ['id'] } },
+          { name: 'activate_workflow', description: 'Activate an n8n workflow', inputSchema: { type: 'object', properties: { id: { type: 'number' } }, required: ['id'] } },
+          { name: 'deactivate_workflow', description: 'Deactivate an n8n workflow', inputSchema: { type: 'object', properties: { id: { type: 'number' } }, required: ['id'] } },
+
+          { name: 'get_credential_schema', description: 'Get JSON schema for a credential type', inputSchema: { type: 'object', properties: { credentialTypeName: { type: 'string', description: 'The name of the credential type' } }, required: ['credentialTypeName'] } },
+
+          { name: 'list_variables', description: 'List all variables with pagination support', inputSchema: { type: 'object', properties: {} } },
+          { name: 'create_variable', description: 'Create a new variable (requires unique key)', inputSchema: { type: 'object', properties: { key: { type: 'string' }, value: { type: 'string' } }, required: ['key', 'value'] } },
+          { name: 'update_variable', description: 'Update an existing variable value', inputSchema: { type: 'object', properties: { id: { type: 'string' }, value: { type: 'string' } }, required: ['id', 'value'] } },
+          { name: 'delete_variable', description: 'Delete a variable by ID', inputSchema: { type: 'object', properties: { id: { type: 'string' } }, required: ['id'] } },
+
+          { name: 'list_workflow_tags', description: 'List tags for a specific n8n workflow', inputSchema: { type: 'object', properties: { workflowId: { type: 'number' } }, required: ['workflowId'] } },
+          { name: 'set_workflow_tags', description: 'Set tags for a specific n8n workflow', inputSchema: { type: 'object', properties: { workflowId: { type: 'number' }, tagIds: { type: 'array', items: { type: ['string', 'number'] } } }, required: ['workflowId', 'tagIds'] } },
+
+          { name: 'transfer_workflow', description: 'Transfer an n8n workflow to a different project or owner', inputSchema: { type: 'object', properties: { id: { type: 'number' }, projectId: { type: 'string' }, newOwnerId: { type: 'string' } }, required: ['id'] } },
+          { name: 'transfer_credential', description: 'Transfer an n8n credential to a different project or owner', inputSchema: { type: 'object', properties: { id: { type: 'number' }, projectId: { type: 'string' }, newOwnerId: { type: 'string' } }, required: ['id'] } },
+
+          { name: 'list_executions', description: 'List n8n workflow executions', inputSchema: { type: 'object', properties: { limit: { type: 'number' }, cursor: { type: 'string' }, workflowId: { type: 'string' } } } },
+          { name: 'get_execution', description: 'Get a specific n8n execution by ID', inputSchema: { type: 'object', properties: { id: { type: 'string' } }, required: ['id'] } },
+          { name: 'delete_execution', description: 'Delete an n8n execution', inputSchema: { type: 'object', properties: { id: { type: 'string' } }, required: ['id'] } },
+
+          { name: 'webhook_urls', description: 'Get webhook URLs for a webhook node in a workflow', inputSchema: { type: 'object', properties: { workflowId: { type: 'number' }, nodeId: { type: 'string' } }, required: ['workflowId', 'nodeId'] } },
+          { name: 'run_once', description: 'Execute a workflow manually once and return execution details', inputSchema: { type: 'object', properties: { workflowId: { type: 'number' }, input: { type: 'object' } }, required: ['workflowId'] } },
+
+          { name: 'list_tags', description: 'List all tags with optional pagination', inputSchema: { type: 'object', properties: { limit: { type: 'number' }, cursor: { type: 'string' } } } },
+          { name: 'get_tag', description: 'Get a specific tag by ID', inputSchema: { type: 'object', properties: { id: { type: 'number' } }, required: ['id'] } },
+          { name: 'create_tag', description: 'Create a new tag', inputSchema: { type: 'object', properties: { name: { type: 'string' }, color: { type: 'string' } }, required: ['name'] } },
+          { name: 'update_tag', description: 'Update an existing tag', inputSchema: { type: 'object', properties: { id: { type: 'number' }, name: { type: 'string' }, color: { type: 'string' } }, required: ['id'] } },
+          { name: 'delete_tag', description: 'Delete a tag by ID', inputSchema: { type: 'object', properties: { id: { type: 'number' } }, required: ['id'] } },
+
+          { name: 'source_control_pull', description: 'Pull changes from source control to sync with remote', inputSchema: { type: 'object', properties: {} } },
         ],
       };
     });
@@ -537,90 +90,70 @@
     this.server.setRequestHandler(CallToolRequestSchema, async (request) => {
       try {
         console.error(`Executing tool: ${request.params.name}`);
-        
+
         switch (request.params.name) {
           case 'list_workflows':
             return await this.handleListWorkflows();
-
           case 'get_workflow':
             return await this.handleGetWorkflow(request.params.arguments as { id: number });
-
           case 'create_workflow':
             return await this.handleCreateWorkflow(request.params.arguments as Omit<N8nWorkflow, 'id'>);
-
           case 'update_workflow':
             return await this.handleUpdateWorkflow(request.params.arguments as { id: number; ifMatch?: string } & Partial<N8nWorkflow>);
-
           case 'delete_workflow':
             return await this.handleDeleteWorkflow(request.params.arguments as { id: number });
-
           case 'activate_workflow':
             return await this.handleActivateWorkflow(request.params.arguments as { id: number });
-
           case 'deactivate_workflow':
             return await this.handleDeactivateWorkflow(request.params.arguments as { id: number });
 
-<<<<<<< HEAD
+          case 'get_credential_schema':
+            return await this.handleGetCredentialSchema(request.params.arguments as { credentialTypeName: string });
+
+          case 'list_workflow_tags':
+            return await this.handleListWorkflowTags(request.params.arguments as { workflowId: number });
+          case 'set_workflow_tags':
+            return await this.handleSetWorkflowTags(request.params.arguments as { workflowId: number; tagIds: (string | number)[] });
+
+          case 'transfer_workflow':
+            return await this.handleTransferWorkflow(request.params.arguments as unknown as { id: number } & TransferRequest);
+          case 'transfer_credential':
+            return await this.handleTransferCredential(request.params.arguments as unknown as { id: number } & TransferRequest);
+
+          case 'list_variables':
+            return await this.handleListVariables();
+          case 'create_variable':
+            return await this.handleCreateVariable(request.params.arguments as { key: string; value: string });
+          case 'update_variable':
+            return await this.handleUpdateVariable(request.params.arguments as { id: string; value: string });
+          case 'delete_variable':
+            return await this.handleDeleteVariable(request.params.arguments as { id: string });
+
+          case 'list_executions':
+            return await this.handleListExecutions(request.params.arguments as { limit?: number; cursor?: string; workflowId?: string });
+          case 'get_execution':
+            return await this.handleGetExecution(request.params.arguments as { id: string });
+          case 'delete_execution':
+            return await this.handleDeleteExecution(request.params.arguments as { id: string });
+
+          case 'webhook_urls':
+            return await this.handleWebhookUrls(request.params.arguments as { workflowId: number; nodeId: string });
+          case 'run_once':
+            return await this.handleRunOnce(request.params.arguments as { workflowId: number; input?: any });
+
+          case 'list_tags':
+            return await this.handleListTags(request.params.arguments as { limit?: number; cursor?: string });
+          case 'get_tag':
+            return await this.handleGetTag(request.params.arguments as { id: number });
+          case 'create_tag':
+            return await this.handleCreateTag(request.params.arguments as { name: string; color?: string });
+          case 'update_tag':
+            return await this.handleUpdateTag(request.params.arguments as { id: number; name?: string; color?: string });
+          case 'delete_tag':
+            return await this.handleDeleteTag(request.params.arguments as { id: number });
+
           case 'source_control_pull':
             return await this.handleSourceControlPull();
-=======
-          case 'get_credential_schema':
-            return await this.handleGetCredentialSchema(request.params.arguments as { credentialTypeName: string });
-
-          case 'list_workflow_tags':
-            return await this.handleListWorkflowTags(request.params.arguments as { workflowId: number });
-
-          case 'set_workflow_tags':
-            return await this.handleSetWorkflowTags(request.params.arguments as { workflowId: number; tagIds: (string | number)[] });
-
-          case 'transfer_workflow':
-            return await this.handleTransferWorkflow(request.params.arguments as unknown as { id: number } & TransferRequest);
-
-          case 'transfer_credential':
-            return await this.handleTransferCredential(request.params.arguments as unknown as { id: number } & TransferRequest);
-
-          case 'list_variables':
-            return await this.handleListVariables();
-
-          case 'create_variable':
-            return await this.handleCreateVariable(request.params.arguments as { key: string; value: string });
-
-          case 'update_variable':
-            return await this.handleUpdateVariable(request.params.arguments as { id: string; value: string });
-
-          case 'delete_variable':
-            return await this.handleDeleteVariable(request.params.arguments as { id: string });
-
-          case 'list_executions':
-            return await this.handleListExecutions(request.params.arguments as { limit?: number; cursor?: string; workflowId?: string });
-
-          case 'get_execution':
-            return await this.handleGetExecution(request.params.arguments as { id: string });
-
-          case 'delete_execution':
-            return await this.handleDeleteExecution(request.params.arguments as { id: string });
-
-          case 'webhook_urls':
-            return await this.handleWebhookUrls(request.params.arguments as { workflowId: number; nodeId: string });
-
-          case 'run_once':
-            return await this.handleRunOnce(request.params.arguments as { workflowId: number; input?: any });
-
-          case 'list_tags':
-            return await this.handleListTags(request.params.arguments as { limit?: number; cursor?: string });
-
-          case 'get_tag':
-            return await this.handleGetTag(request.params.arguments as { id: number });
-
-          case 'create_tag':
-            return await this.handleCreateTag(request.params.arguments as { name: string; color?: string });
-
-          case 'update_tag':
-            return await this.handleUpdateTag(request.params.arguments as { id: number; name?: string; color?: string });
-
-          case 'delete_tag':
-            return await this.handleDeleteTag(request.params.arguments as { id: number });
->>>>>>> 069f22bf
 
           default:
             throw new Error(`Unknown tool: ${request.params.name}`);
@@ -628,341 +161,148 @@
       } catch (error) {
         const errorMessage = error instanceof Error ? error.message : 'Unknown error';
         console.error(`Tool execution failed: ${errorMessage}`);
-        return {
-          content: [
-            {
-              type: 'text',
-              text: `Error: ${errorMessage}`,
-            },
-          ],
-        };
+        return { content: [{ type: 'text', text: `Error: ${errorMessage}` }] };
       }
     });
   }
 
   private async handleListWorkflows() {
     const workflows = await this.n8nClient.listWorkflows();
-    return {
-      content: [
-        {
-          type: 'text',
-          text: JSON.stringify(workflows, null, 2),
-        },
-      ],
-    };
+    return { content: [{ type: 'text', text: JSON.stringify(workflows, null, 2) }] };
   }
 
   private async handleGetWorkflow(args: { id: number }) {
     const workflow = await this.n8nClient.getWorkflow(args.id);
-    return {
-      content: [
-        {
-          type: 'text',
-          text: JSON.stringify(workflow, null, 2),
-        },
-      ],
-    };
+    return { content: [{ type: 'text', text: JSON.stringify(workflow, null, 2) }] };
   }
 
   private async handleCreateWorkflow(args: Omit<N8nWorkflow, 'id'>) {
     const workflow = await this.n8nClient.createWorkflow(args);
-    return {
-      content: [
-        {
-          type: 'text',
-          text: `Workflow created successfully:\n${JSON.stringify(workflow, null, 2)}`,
-        },
-      ],
-    };
+    return { content: [{ type: 'text', text: `Workflow created successfully:\n${JSON.stringify(workflow, null, 2)}` }] };
   }
 
   private async handleUpdateWorkflow(args: { id: number; ifMatch?: string } & Partial<N8nWorkflow>) {
     const { id, ifMatch, ...updateData } = args;
     const workflow = await this.n8nClient.updateWorkflow(id, updateData, ifMatch);
-    return {
-      content: [
-        {
-          type: 'text',
-          text: `Workflow updated successfully:\n${JSON.stringify(workflow, null, 2)}`,
-        },
-      ],
-    };
+    return { content: [{ type: 'text', text: `Workflow updated successfully:\n${JSON.stringify(workflow, null, 2)}` }] };
   }
 
   private async handleDeleteWorkflow(args: { id: number }) {
     await this.n8nClient.deleteWorkflow(args.id);
-    return {
-      content: [
-        {
-          type: 'text',
-          text: `Workflow ${args.id} deleted successfully`,
-        },
-      ],
-    };
+    return { content: [{ type: 'text', text: `Workflow ${args.id} deleted successfully` }] };
   }
 
   private async handleActivateWorkflow(args: { id: number }) {
     const workflow = await this.n8nClient.activateWorkflow(args.id);
-    return {
-      content: [
-        {
-          type: 'text',
-          text: `Workflow activated successfully:\n${JSON.stringify(workflow, null, 2)}`,
-        },
-      ],
-    };
+    return { content: [{ type: 'text', text: `Workflow activated successfully:\n${JSON.stringify(workflow, null, 2)}` }] };
   }
 
   private async handleDeactivateWorkflow(args: { id: number }) {
     const workflow = await this.n8nClient.deactivateWorkflow(args.id);
-    return {
-      content: [
-        {
-          type: 'text',
-          text: `Workflow deactivated successfully:\n${JSON.stringify(workflow, null, 2)}`,
-        },
-      ],
-    };
-  }
-
-<<<<<<< HEAD
-  private async handleSourceControlPull() {
-    const result = await this.n8nClient.sourceControlPull();
-=======
+    return { content: [{ type: 'text', text: `Workflow deactivated successfully:\n${JSON.stringify(workflow, null, 2)}` }] };
+  }
+
   private async handleGetCredentialSchema(args: { credentialTypeName: string }) {
     const schema = await this.n8nClient.getCredentialSchema(args.credentialTypeName);
->>>>>>> 069f22bf
-    return {
-      content: [
-        {
-          type: 'text',
-<<<<<<< HEAD
-          text: `Source control pull completed successfully:\n${JSON.stringify(result, null, 2)}`,
-=======
-          text: JSON.stringify(schema, null, 2),
-        },
-      ],
-    };
+    return { content: [{ type: 'text', text: JSON.stringify(schema, null, 2) }] };
   }
 
   private async handleListWorkflowTags(args: { workflowId: number }) {
     const tags = await this.n8nClient.listWorkflowTags(args.workflowId);
-    return {
-      content: [
-        {
-          type: 'text',
-          text: JSON.stringify(tags, null, 2),
-        },
-      ],
-    };
+    return { content: [{ type: 'text', text: JSON.stringify(tags, null, 2) }] };
   }
 
   private async handleSetWorkflowTags(args: { workflowId: number; tagIds: (string | number)[] }) {
     const tags = await this.n8nClient.setWorkflowTags(args.workflowId, args.tagIds);
-    return {
-      content: [
-        {
-          type: 'text',
-          text: `Workflow tags updated successfully:\n${JSON.stringify(tags, null, 2)}`,
-        },
-      ],
-    };
+    return { content: [{ type: 'text', text: `Workflow tags updated successfully:\n${JSON.stringify(tags, null, 2)}` }] };
   }
 
   private async handleTransferWorkflow(args: { id: number } & TransferRequest) {
     const { id, ...transferData } = args;
     const result = await this.n8nClient.transferWorkflow(id, transferData);
-    return {
-      content: [
-        {
-          type: 'text',
-          text: `Workflow transferred successfully:\n${JSON.stringify(result, null, 2)}`,
-        },
-      ],
-    };
+    return { content: [{ type: 'text', text: `Workflow transferred successfully:\n${JSON.stringify(result, null, 2)}` }] };
   }
 
   private async handleTransferCredential(args: { id: number } & TransferRequest) {
     const { id, ...transferData } = args;
     const result = await this.n8nClient.transferCredential(id, transferData);
-    return {
-      content: [
-        {
-          type: 'text',
-          text: `Credential transferred successfully:\n${JSON.stringify(result, null, 2)}`,
-        },
-      ],
-    };
+    return { content: [{ type: 'text', text: `Credential transferred successfully:\n${JSON.stringify(result, null, 2)}` }] };
   }
 
   private async handleListVariables() {
     const response = await this.n8nClient.listVariables();
-    return {
-      content: [
-        {
-          type: 'text',
-          text: JSON.stringify(response, null, 2),
-        },
-      ],
-    };
+    return { content: [{ type: 'text', text: JSON.stringify(response, null, 2) }] };
   }
 
   private async handleCreateVariable(args: { key: string; value: string }) {
     const variable = await this.n8nClient.createVariable(args);
-    return {
-      content: [
-        {
-          type: 'text',
-          text: `Variable created successfully:\n${JSON.stringify(variable, null, 2)}`,
-        },
-      ],
-    };
+    return { content: [{ type: 'text', text: `Variable created successfully:\n${JSON.stringify(variable, null, 2)}` }] };
   }
 
   private async handleUpdateVariable(args: { id: string; value: string }) {
     const variable = await this.n8nClient.updateVariable(args.id, { value: args.value });
-    return {
-      content: [
-        {
-          type: 'text',
-          text: `Variable updated successfully:\n${JSON.stringify(variable, null, 2)}`,
-        },
-      ],
-    };
+    return { content: [{ type: 'text', text: `Variable updated successfully:\n${JSON.stringify(variable, null, 2)}` }] };
   }
 
   private async handleDeleteVariable(args: { id: string }) {
-    const result = await this.n8nClient.deleteVariable(args.id);
-    return {
-      content: [
-        {
-          type: 'text',
-          text: `Variable ${args.id} deleted successfully`,
-        },
-      ],
-    };
+    await this.n8nClient.deleteVariable(args.id);
+    return { content: [{ type: 'text', text: `Variable ${args.id} deleted successfully` }] };
   }
 
   private async handleListExecutions(args: { limit?: number; cursor?: string; workflowId?: string }) {
     const executions = await this.n8nClient.listExecutions(args);
-    return {
-      content: [
-        {
-          type: 'text',
-          text: JSON.stringify(executions, null, 2),
-        },
-      ],
-    };
+    return { content: [{ type: 'text', text: JSON.stringify(executions, null, 2) }] };
   }
 
   private async handleGetExecution(args: { id: string }) {
     const execution = await this.n8nClient.getExecution(args.id);
-    return {
-      content: [
-        {
-          type: 'text',
-          text: JSON.stringify(execution, null, 2),
-        },
-      ],
-    };
+    return { content: [{ type: 'text', text: JSON.stringify(execution, null, 2) }] };
   }
 
   private async handleDeleteExecution(args: { id: string }) {
-    const result = await this.n8nClient.deleteExecution(args.id);
-    return {
-      content: [
-        {
-          type: 'text',
-          text: `Execution ${args.id} deleted successfully`,
-        },
-      ],
-    };
+    await this.n8nClient.deleteExecution(args.id);
+    return { content: [{ type: 'text', text: `Execution ${args.id} deleted successfully` }] };
   }
 
   private async handleWebhookUrls(args: { workflowId: number; nodeId: string }) {
     const urls = await this.n8nClient.getWebhookUrls(args.workflowId, args.nodeId);
-    return {
-      content: [
-        {
-          type: 'text',
-          text: JSON.stringify(urls, null, 2),
-        },
-      ],
-    };
+    return { content: [{ type: 'text', text: JSON.stringify(urls, null, 2) }] };
   }
 
   private async handleRunOnce(args: { workflowId: number; input?: any }) {
     const execution = await this.n8nClient.runOnce(args.workflowId, args.input);
-    return {
-      content: [
-        {
-          type: 'text',
-          text: JSON.stringify(execution, null, 2),
-        },
-      ],
-    };
+    return { content: [{ type: 'text', text: JSON.stringify(execution, null, 2) }] };
   }
 
   private async handleListTags(args: { limit?: number; cursor?: string }) {
     const tags = await this.n8nClient.listTags(args.limit, args.cursor);
-    return {
-      content: [
-        {
-          type: 'text',
-          text: JSON.stringify(tags, null, 2),
-        },
-      ],
-    };
+    return { content: [{ type: 'text', text: JSON.stringify(tags, null, 2) }] };
   }
 
   private async handleGetTag(args: { id: number }) {
     const tag = await this.n8nClient.getTag(args.id);
-    return {
-      content: [
-        {
-          type: 'text',
-          text: JSON.stringify(tag, null, 2),
-        },
-      ],
-    };
+    return { content: [{ type: 'text', text: JSON.stringify(tag, null, 2) }] };
   }
 
   private async handleCreateTag(args: { name: string; color?: string }) {
     const tag = await this.n8nClient.createTag(args);
-    return {
-      content: [
-        {
-          type: 'text',
-          text: JSON.stringify(tag, null, 2),
-        },
-      ],
-    };
+    return { content: [{ type: 'text', text: JSON.stringify(tag, null, 2) }] };
   }
 
   private async handleUpdateTag(args: { id: number; name?: string; color?: string }) {
     const { id, ...updateData } = args;
     const tag = await this.n8nClient.updateTag(id, updateData);
-    return {
-      content: [
-        {
-          type: 'text',
-          text: JSON.stringify(tag, null, 2),
-        },
-      ],
-    };
+    return { content: [{ type: 'text', text: JSON.stringify(tag, null, 2) }] };
   }
 
   private async handleDeleteTag(args: { id: number }) {
     await this.n8nClient.deleteTag(args.id);
-    return {
-      content: [
-        {
-          type: 'text',
-          text: JSON.stringify({ success: true, message: `Tag ${args.id} deleted successfully` }, null, 2),
->>>>>>> 069f22bf
-        },
-      ],
-    };
+    return { content: [{ type: 'text', text: JSON.stringify({ success: true, message: `Tag ${args.id} deleted successfully` }, null, 2) }] };
+  }
+
+  private async handleSourceControlPull() {
+    const result = await this.n8nClient.sourceControlPull();
+    return { content: [{ type: 'text', text: `Source control pull completed successfully:\n${JSON.stringify(result, null, 2)}` }] };
   }
 
   async run() {
