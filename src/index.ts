--- conflicted
+++ resolved
@@ -7,11 +7,7 @@
   ListToolsRequestSchema,
 } from '@modelcontextprotocol/sdk/types.js';
 import { N8nClient } from './n8n-client.js';
-<<<<<<< HEAD
-import { N8nConfig, N8nWorkflow, N8nTag } from './types.js';
-=======
-import { N8nConfig, N8nWorkflow, N8nVariable, N8nExecution, N8nWebhookUrls, N8nExecutionResponse } from './types.js';
->>>>>>> a957ba95
+import { N8nConfig, N8nWorkflow, N8nTag, N8nVariable, N8nExecution, N8nWebhookUrls, N8nExecutionResponse } from './types.js';
 
 export class N8nMcpServer {
   private server: Server;
@@ -194,27 +190,6 @@
             },
           },
           {
-<<<<<<< HEAD
-            name: 'list_tags',
-            description: 'List all n8n tags with optional pagination',
-            inputSchema: {
-              type: 'object',
-              properties: {
-                limit: {
-                  type: 'number',
-                  description: 'Maximum number of tags to return',
-                },
-                cursor: {
-                  type: 'string',
-                  description: 'Pagination cursor for retrieving next page',
-                },
-              },
-            },
-          },
-          {
-            name: 'get_tag',
-            description: 'Get a specific n8n tag by ID',
-=======
             name: 'list_variables',
             description: 'List all n8n variables',
             inputSchema: {
@@ -243,15 +218,10 @@
           {
             name: 'update_variable',
             description: 'Update an existing n8n variable',
->>>>>>> a957ba95
-            inputSchema: {
-              type: 'object',
-              properties: {
-                id: {
-<<<<<<< HEAD
-                  type: 'number',
-                  description: 'The tag ID',
-=======
+            inputSchema: {
+              type: 'object',
+              properties: {
+                id: {
                   type: 'string',
                   description: 'The variable ID',
                 },
@@ -272,35 +242,12 @@
                 id: {
                   type: 'string',
                   description: 'The variable ID',
->>>>>>> a957ba95
-                },
-              },
-              required: ['id'],
-            },
-          },
-          {
-<<<<<<< HEAD
-            name: 'create_tag',
-            description: 'Create a new n8n tag',
-            inputSchema: {
-              type: 'object',
-              properties: {
-                name: {
-                  type: 'string',
-                  description: 'The name of the tag',
-                },
-                color: {
-                  type: 'string',
-                  description: 'The color of the tag (optional)',
-                },
-              },
-              required: ['name'],
-            },
-          },
-          {
-            name: 'update_tag',
-            description: 'Update an existing n8n tag',
-=======
+                },
+              },
+              required: ['id'],
+            },
+          },
+          {
             name: 'list_executions',
             description: 'List n8n workflow executions',
             inputSchema: {
@@ -324,23 +271,10 @@
           {
             name: 'get_execution',
             description: 'Get a specific n8n execution by ID',
->>>>>>> a957ba95
-            inputSchema: {
-              type: 'object',
-              properties: {
-                id: {
-<<<<<<< HEAD
-                  type: 'number',
-                  description: 'The tag ID',
-                },
-                name: {
-                  type: 'string',
-                  description: 'The name of the tag',
-                },
-                color: {
-                  type: 'string',
-                  description: 'The color of the tag',
-=======
+            inputSchema: {
+              type: 'object',
+              properties: {
+                id: {
                   type: 'string',
                   description: 'The execution ID',
                 },
@@ -357,26 +291,12 @@
                 id: {
                   type: 'string',
                   description: 'The execution ID',
->>>>>>> a957ba95
-                },
-              },
-              required: ['id'],
-            },
-          },
-          {
-<<<<<<< HEAD
-            name: 'delete_tag',
-            description: 'Delete an n8n tag',
-            inputSchema: {
-              type: 'object',
-              properties: {
-                id: {
-                  type: 'number',
-                  description: 'The tag ID',
-                },
-              },
-              required: ['id'],
-=======
+                },
+              },
+              required: ['id'],
+            },
+          },
+          {
             name: 'webhook_urls',
             description: 'Get webhook URLs for a webhook node in a workflow',
             inputSchema: {
@@ -410,7 +330,91 @@
                 },
               },
               required: ['workflowId'],
->>>>>>> a957ba95
+            },
+          },
+          {
+            name: 'list_tags',
+            description: 'List all tags with optional pagination',
+            inputSchema: {
+              type: 'object',
+              properties: {
+                limit: {
+                  type: 'number',
+                  description: 'Maximum number of tags to return',
+                },
+                cursor: {
+                  type: 'string',
+                  description: 'Pagination cursor for next page',
+                },
+              },
+            },
+          },
+          {
+            name: 'get_tag',
+            description: 'Get a specific tag by ID',
+            inputSchema: {
+              type: 'object',
+              properties: {
+                id: {
+                  type: 'number',
+                  description: 'The tag ID',
+                },
+              },
+              required: ['id'],
+            },
+          },
+          {
+            name: 'create_tag',
+            description: 'Create a new tag',
+            inputSchema: {
+              type: 'object',
+              properties: {
+                name: {
+                  type: 'string',
+                  description: 'The tag name',
+                },
+                color: {
+                  type: 'string',
+                  description: 'Optional hex color code for the tag',
+                },
+              },
+              required: ['name'],
+            },
+          },
+          {
+            name: 'update_tag',
+            description: 'Update an existing tag',
+            inputSchema: {
+              type: 'object',
+              properties: {
+                id: {
+                  type: 'number',
+                  description: 'The tag ID',
+                },
+                name: {
+                  type: 'string',
+                  description: 'The tag name',
+                },
+                color: {
+                  type: 'string',
+                  description: 'Optional hex color code for the tag',
+                },
+              },
+              required: ['id'],
+            },
+          },
+          {
+            name: 'delete_tag',
+            description: 'Delete a tag by ID',
+            inputSchema: {
+              type: 'object',
+              properties: {
+                id: {
+                  type: 'number',
+                  description: 'The tag ID',
+                },
+              },
+              required: ['id'],
             },
           },
         ],
@@ -443,7 +447,33 @@
           case 'deactivate_workflow':
             return await this.handleDeactivateWorkflow(request.params.arguments as { id: number });
 
-<<<<<<< HEAD
+          case 'list_variables':
+            return await this.handleListVariables();
+
+          case 'create_variable':
+            return await this.handleCreateVariable(request.params.arguments as { key: string; value: string });
+
+          case 'update_variable':
+            return await this.handleUpdateVariable(request.params.arguments as { id: string; value: string });
+
+          case 'delete_variable':
+            return await this.handleDeleteVariable(request.params.arguments as { id: string });
+
+          case 'list_executions':
+            return await this.handleListExecutions(request.params.arguments as { limit?: number; cursor?: string; workflowId?: string });
+
+          case 'get_execution':
+            return await this.handleGetExecution(request.params.arguments as { id: string });
+
+          case 'delete_execution':
+            return await this.handleDeleteExecution(request.params.arguments as { id: string });
+
+          case 'webhook_urls':
+            return await this.handleWebhookUrls(request.params.arguments as { workflowId: number; nodeId: string });
+
+          case 'run_once':
+            return await this.handleRunOnce(request.params.arguments as { workflowId: number; input?: any });
+
           case 'list_tags':
             return await this.handleListTags(request.params.arguments as { limit?: number; cursor?: string });
 
@@ -451,41 +481,13 @@
             return await this.handleGetTag(request.params.arguments as { id: number });
 
           case 'create_tag':
-            return await this.handleCreateTag(request.params.arguments as Omit<N8nTag, 'id' | 'createdAt' | 'updatedAt'>);
+            return await this.handleCreateTag(request.params.arguments as { name: string; color?: string });
 
           case 'update_tag':
-            return await this.handleUpdateTag(request.params.arguments as { id: number } & Partial<Omit<N8nTag, 'id' | 'createdAt' | 'updatedAt'>>);
+            return await this.handleUpdateTag(request.params.arguments as { id: number; name?: string; color?: string });
 
           case 'delete_tag':
             return await this.handleDeleteTag(request.params.arguments as { id: number });
-=======
-          case 'list_variables':
-            return await this.handleListVariables();
-
-          case 'create_variable':
-            return await this.handleCreateVariable(request.params.arguments as { key: string; value: string });
-
-          case 'update_variable':
-            return await this.handleUpdateVariable(request.params.arguments as { id: string; value: string });
-
-          case 'delete_variable':
-            return await this.handleDeleteVariable(request.params.arguments as { id: string });
-
-          case 'list_executions':
-            return await this.handleListExecutions(request.params.arguments as { limit?: number; cursor?: string; workflowId?: string });
-
-          case 'get_execution':
-            return await this.handleGetExecution(request.params.arguments as { id: string });
-
-          case 'delete_execution':
-            return await this.handleDeleteExecution(request.params.arguments as { id: string });
-
-          case 'webhook_urls':
-            return await this.handleWebhookUrls(request.params.arguments as { workflowId: number; nodeId: string });
-
-          case 'run_once':
-            return await this.handleRunOnce(request.params.arguments as { workflowId: number; input?: any });
->>>>>>> a957ba95
 
           default:
             throw new Error(`Unknown tool: ${request.params.name}`);
@@ -590,18 +592,120 @@
     };
   }
 
-<<<<<<< HEAD
-  private async handleListTags(args: { limit?: number; cursor?: string } = {}) {
-    const tags = await this.n8nClient.listTags(args.limit, args.cursor);
-=======
   private async handleListVariables() {
     const response = await this.n8nClient.listVariables();
->>>>>>> a957ba95
-    return {
-      content: [
-        {
-          type: 'text',
-<<<<<<< HEAD
+    return {
+      content: [
+        {
+          type: 'text',
+          text: JSON.stringify(response, null, 2),
+        },
+      ],
+    };
+  }
+
+  private async handleCreateVariable(args: { key: string; value: string }) {
+    const variable = await this.n8nClient.createVariable(args);
+    return {
+      content: [
+        {
+          type: 'text',
+          text: `Variable created successfully:\n${JSON.stringify(variable, null, 2)}`,
+        },
+      ],
+    };
+  }
+
+  private async handleUpdateVariable(args: { id: string; value: string }) {
+    const variable = await this.n8nClient.updateVariable(args.id, { value: args.value });
+    return {
+      content: [
+        {
+          type: 'text',
+          text: `Variable updated successfully:\n${JSON.stringify(variable, null, 2)}`,
+        },
+      ],
+    };
+  }
+
+  private async handleDeleteVariable(args: { id: string }) {
+    const result = await this.n8nClient.deleteVariable(args.id);
+    return {
+      content: [
+        {
+          type: 'text',
+          text: `Variable ${args.id} deleted successfully`,
+        },
+      ],
+    };
+  }
+
+  private async handleListExecutions(args: { limit?: number; cursor?: string; workflowId?: string }) {
+    const executions = await this.n8nClient.listExecutions(args);
+    return {
+      content: [
+        {
+          type: 'text',
+          text: JSON.stringify(executions, null, 2),
+        },
+      ],
+    };
+  }
+
+  private async handleGetExecution(args: { id: string }) {
+    const execution = await this.n8nClient.getExecution(args.id);
+    return {
+      content: [
+        {
+          type: 'text',
+          text: JSON.stringify(execution, null, 2),
+        },
+      ],
+    };
+  }
+
+  private async handleDeleteExecution(args: { id: string }) {
+    const result = await this.n8nClient.deleteExecution(args.id);
+    return {
+      content: [
+        {
+          type: 'text',
+          text: `Execution ${args.id} deleted successfully`,
+        },
+      ],
+    };
+  }
+
+  private async handleWebhookUrls(args: { workflowId: number; nodeId: string }) {
+    const urls = await this.n8nClient.getWebhookUrls(args.workflowId, args.nodeId);
+    return {
+      content: [
+        {
+          type: 'text',
+          text: JSON.stringify(urls, null, 2),
+        },
+      ],
+    };
+  }
+
+  private async handleRunOnce(args: { workflowId: number; input?: any }) {
+    const execution = await this.n8nClient.runOnce(args.workflowId, args.input);
+    return {
+      content: [
+        {
+          type: 'text',
+          text: JSON.stringify(execution, null, 2),
+        },
+      ],
+    };
+  }
+
+  private async handleListTags(args: { limit?: number; cursor?: string }) {
+    const tags = await this.n8nClient.listTags(args.limit, args.cursor);
+    return {
+      content: [
+        {
+          type: 'text',
           text: JSON.stringify(tags, null, 2),
         },
       ],
@@ -610,69 +714,36 @@
 
   private async handleGetTag(args: { id: number }) {
     const tag = await this.n8nClient.getTag(args.id);
-=======
-          text: JSON.stringify(response, null, 2),
-        },
-      ],
-    };
-  }
-
-  private async handleCreateVariable(args: { key: string; value: string }) {
-    const variable = await this.n8nClient.createVariable(args);
->>>>>>> a957ba95
-    return {
-      content: [
-        {
-          type: 'text',
-<<<<<<< HEAD
+    return {
+      content: [
+        {
+          type: 'text',
           text: JSON.stringify(tag, null, 2),
         },
       ],
     };
   }
 
-  private async handleCreateTag(args: Omit<N8nTag, 'id' | 'createdAt' | 'updatedAt'>) {
+  private async handleCreateTag(args: { name: string; color?: string }) {
     const tag = await this.n8nClient.createTag(args);
-=======
-          text: `Variable created successfully:\n${JSON.stringify(variable, null, 2)}`,
-        },
-      ],
-    };
-  }
-
-  private async handleUpdateVariable(args: { id: string; value: string }) {
-    const variable = await this.n8nClient.updateVariable(args.id, { value: args.value });
->>>>>>> a957ba95
-    return {
-      content: [
-        {
-          type: 'text',
-<<<<<<< HEAD
-          text: `Tag created successfully:\n${JSON.stringify(tag, null, 2)}`,
-        },
-      ],
-    };
-  }
-
-  private async handleUpdateTag(args: { id: number } & Partial<Omit<N8nTag, 'id' | 'createdAt' | 'updatedAt'>>) {
+    return {
+      content: [
+        {
+          type: 'text',
+          text: JSON.stringify(tag, null, 2),
+        },
+      ],
+    };
+  }
+
+  private async handleUpdateTag(args: { id: number; name?: string; color?: string }) {
     const { id, ...updateData } = args;
     const tag = await this.n8nClient.updateTag(id, updateData);
-=======
-          text: `Variable updated successfully:\n${JSON.stringify(variable, null, 2)}`,
-        },
-      ],
-    };
-  }
-
-  private async handleDeleteVariable(args: { id: string }) {
-    const result = await this.n8nClient.deleteVariable(args.id);
->>>>>>> a957ba95
-    return {
-      content: [
-        {
-          type: 'text',
-<<<<<<< HEAD
-          text: `Tag updated successfully:\n${JSON.stringify(tag, null, 2)}`,
+    return {
+      content: [
+        {
+          type: 'text',
+          text: JSON.stringify(tag, null, 2),
         },
       ],
     };
@@ -680,82 +751,16 @@
 
   private async handleDeleteTag(args: { id: number }) {
     await this.n8nClient.deleteTag(args.id);
-=======
-          text: `Variable ${args.id} deleted successfully`,
-        },
-      ],
-    };
-  }
-
-  private async handleListExecutions(args: { limit?: number; cursor?: string; workflowId?: string }) {
-    const executions = await this.n8nClient.listExecutions(args);
->>>>>>> a957ba95
-    return {
-      content: [
-        {
-          type: 'text',
-<<<<<<< HEAD
-          text: JSON.stringify({ ok: true, message: `Tag ${args.id} deleted successfully` }, null, 2),
-        },
-      ],
-    };
-  }
-
-=======
-          text: JSON.stringify(executions, null, 2),
-        },
-      ],
-    };
-  }
-
-  private async handleGetExecution(args: { id: string }) {
-    const execution = await this.n8nClient.getExecution(args.id);
-    return {
-      content: [
-        {
-          type: 'text',
-          text: JSON.stringify(execution, null, 2),
-        },
-      ],
-    };
-  }
-
-  private async handleDeleteExecution(args: { id: string }) {
-    const result = await this.n8nClient.deleteExecution(args.id);
-    return {
-      content: [
-        {
-          type: 'text',
-          text: `Execution ${args.id} deleted successfully`,
-        },
-      ],
-    };
-  }
-
-  private async handleWebhookUrls(args: { workflowId: number; nodeId: string }) {
-    const urls = await this.n8nClient.getWebhookUrls(args.workflowId, args.nodeId);
-    return {
-      content: [
-        {
-          type: 'text',
-          text: JSON.stringify(urls, null, 2),
-        },
-      ],
-    };
-  }
-
-  private async handleRunOnce(args: { workflowId: number; input?: any }) {
-    const execution = await this.n8nClient.runOnce(args.workflowId, args.input);
-    return {
-      content: [
-        {
-          type: 'text',
-          text: JSON.stringify(execution, null, 2),
-        },
-      ],
-    };
-  }
->>>>>>> a957ba95
+    return {
+      content: [
+        {
+          type: 'text',
+          text: JSON.stringify({ success: true, message: `Tag ${args.id} deleted successfully` }, null, 2),
+        },
+      ],
+    };
+  }
+
   async run() {
     const transport = new StdioServerTransport();
     await this.server.connect(transport);
