#!/usr/bin/env node

import { Server } from '@modelcontextprotocol/sdk/server/index.js';
import { StdioServerTransport } from '@modelcontextprotocol/sdk/server/stdio.js';
import { CallToolRequestSchema, ListToolsRequestSchema } from '@modelcontextprotocol/sdk/types.js';
import { N8nClient } from './n8n-client.js';
<<<<<<< HEAD
import { 
  N8nConfig, 
  N8nWorkflow,
  CreateNodeRequest,
  UpdateNodeRequest,
  ConnectNodesRequest,
  DeleteNodeRequest,
  SetNodePositionRequest
} from './types.js';
=======
import { N8nConfig, N8nWorkflow, N8nExecutionResponse, TransferRequest } from './types.js';
>>>>>>> c14585a8

export class N8nMcpServer {
  private server: Server;
  private n8nClient!: N8nClient;

  constructor() {
    this.server = new Server({
      name: 'n8n-mcp',
      version: '1.0.0',
    }, {
      capabilities: {
        tools: {},
      },
    });

    this.setupConfig();
    this.setupToolHandlers();
  }

  private setupConfig() {
    const config: N8nConfig = {
      baseUrl: process.env.N8N_BASE_URL || 'http://localhost:5678',
      apiKey: process.env.N8N_API_KEY,
      username: process.env.N8N_USERNAME,
      password: process.env.N8N_PASSWORD,
    };

    if (!config.apiKey && (!config.username || !config.password)) {
      console.error('Warning: No authentication configured. Set N8N_API_KEY or N8N_USERNAME/N8N_PASSWORD environment variables.');
    }

    if (!config.baseUrl) {
      throw new Error('N8N_BASE_URL must be configured');
    }

    this.n8nClient = new N8nClient(config);
    console.error(`N8n MCP server configured for: ${config.baseUrl}`);
  }

  private setupToolHandlers() {
    this.server.setRequestHandler(ListToolsRequestSchema, async () => {
      return {
        tools: [
<<<<<<< HEAD
          {
            name: 'list_workflows',
            description: 'List all n8n workflows',
            inputSchema: {
              type: 'object',
              properties: {},
            },
          },
          {
            name: 'get_workflow',
            description: 'Get a specific n8n workflow by ID',
            inputSchema: {
              type: 'object',
              properties: {
                id: {
                  type: 'number',
                  description: 'The workflow ID',
                },
              },
              required: ['id'],
            },
          },
          {
            name: 'create_workflow',
            description: 'Create a new n8n workflow',
            inputSchema: {
              type: 'object',
              properties: {
                name: {
                  type: 'string',
                  description: 'The name of the workflow',
                },
                nodes: {
                  type: 'array',
                  description: 'Array of workflow nodes',
                  items: {
                    type: 'object',
                  },
                },
                connections: {
                  type: 'object',
                  description: 'Node connections configuration',
                },
                active: {
                  type: 'boolean',
                  description: 'Whether the workflow should be active',
                  default: false,
                },
                tags: {
                  type: 'array',
                  description: 'Workflow tags',
                  items: {
                    type: 'string',
                  },
                },
              },
              required: ['name', 'nodes', 'connections'],
            },
          },
          {
            name: 'update_workflow',
            description: 'Update an existing n8n workflow',
            inputSchema: {
              type: 'object',
              properties: {
                id: {
                  type: 'number',
                  description: 'The workflow ID',
                },
                name: {
                  type: 'string',
                  description: 'The name of the workflow',
                },
                nodes: {
                  type: 'array',
                  description: 'Array of workflow nodes',
                  items: {
                    type: 'object',
                  },
                },
                connections: {
                  type: 'object',
                  description: 'Node connections configuration',
                },
                active: {
                  type: 'boolean',
                  description: 'Whether the workflow should be active',
                },
                tags: {
                  type: 'array',
                  description: 'Workflow tags',
                  items: {
                    type: 'string',
                  },
                },
              },
              required: ['id'],
            },
          },
          {
            name: 'delete_workflow',
            description: 'Delete an n8n workflow',
            inputSchema: {
              type: 'object',
              properties: {
                id: {
                  type: 'number',
                  description: 'The workflow ID',
                },
              },
              required: ['id'],
            },
          },
          {
            name: 'activate_workflow',
            description: 'Activate an n8n workflow',
            inputSchema: {
              type: 'object',
              properties: {
                id: {
                  type: 'number',
                  description: 'The workflow ID',
                },
              },
              required: ['id'],
            },
          },
          {
            name: 'deactivate_workflow',
            description: 'Deactivate an n8n workflow',
            inputSchema: {
              type: 'object',
              properties: {
                id: {
                  type: 'number',
                  description: 'The workflow ID',
                },
              },
              required: ['id'],
            },
          },
          {
            name: 'create_node',
            description: 'Create a new node in an existing n8n workflow',
            inputSchema: {
              type: 'object',
              properties: {
                workflowId: {
                  type: 'number',
                  description: 'The workflow ID',
                },
                type: {
                  type: 'string',
                  description: 'The node type (e.g., n8n-nodes-base.webhook)',
                },
                name: {
                  type: 'string',
                  description: 'Optional name for the node',
                },
                params: {
                  type: 'object',
                  description: 'Optional node parameters',
                },
                position: {
                  type: 'array',
                  description: 'Optional [x, y] position for the node',
                  items: { type: 'number' },
                  minItems: 2,
                  maxItems: 2,
                },
                credentials: {
                  type: 'object',
                  description: 'Optional credentials configuration',
                },
              },
              required: ['workflowId', 'type'],
            },
          },
          {
            name: 'update_node',
            description: 'Update an existing node in an n8n workflow',
            inputSchema: {
              type: 'object',
              properties: {
                workflowId: {
                  type: 'number',
                  description: 'The workflow ID',
                },
                nodeId: {
                  type: 'string',
                  description: 'The node ID to update',
                },
                params: {
                  type: 'object',
                  description: 'Optional node parameters to update',
                },
                credentials: {
                  type: 'object',
                  description: 'Optional credentials to update',
                },
                name: {
                  type: 'string',
                  description: 'Optional new name for the node',
                },
                typeVersion: {
                  type: 'number',
                  description: 'Optional type version to update',
                },
              },
              required: ['workflowId', 'nodeId'],
            },
          },
          {
            name: 'connect_nodes',
            description: 'Connect two nodes in an n8n workflow',
            inputSchema: {
              type: 'object',
              properties: {
                workflowId: {
                  type: 'number',
                  description: 'The workflow ID',
                },
                from: {
                  type: 'object',
                  description: 'Source node connection info',
                  properties: {
                    nodeId: {
                      type: 'string',
                      description: 'Source node ID',
                    },
                    outputIndex: {
                      type: 'number',
                      description: 'Optional output index (default: 0)',
                    },
                  },
                  required: ['nodeId'],
                },
                to: {
                  type: 'object',
                  description: 'Target node connection info',
                  properties: {
                    nodeId: {
                      type: 'string',
                      description: 'Target node ID',
                    },
                    inputIndex: {
                      type: 'number',
                      description: 'Optional input index (default: 0)',
                    },
                  },
                  required: ['nodeId'],
                },
              },
              required: ['workflowId', 'from', 'to'],
            },
          },
          {
            name: 'delete_node',
            description: 'Delete a node from an n8n workflow',
            inputSchema: {
              type: 'object',
              properties: {
                workflowId: {
                  type: 'number',
                  description: 'The workflow ID',
                },
                nodeId: {
                  type: 'string',
                  description: 'The node ID to delete',
                },
              },
              required: ['workflowId', 'nodeId'],
            },
          },
          {
            name: 'set_node_position',
            description: 'Set the position of a node in an n8n workflow',
            inputSchema: {
              type: 'object',
              properties: {
                workflowId: {
                  type: 'number',
                  description: 'The workflow ID',
                },
                nodeId: {
                  type: 'string',
                  description: 'The node ID',
                },
                x: {
                  type: 'number',
                  description: 'X coordinate',
                },
                y: {
                  type: 'number',
                  description: 'Y coordinate',
                },
              },
              required: ['workflowId', 'nodeId', 'x', 'y'],
            },
          },
=======
          { name: 'list_workflows', description: 'List all n8n workflows', inputSchema: { type: 'object', properties: { limit: { type: 'number' }, cursor: { type: 'string' } } } },
          { name: 'get_workflow', description: 'Get a specific n8n workflow by ID', inputSchema: { type: 'object', properties: { id: { type: 'number', description: 'The workflow ID' } }, required: ['id'] } },
          { name: 'create_workflow', description: 'Create a new n8n workflow', inputSchema: { type: 'object', properties: { name: { type: 'string' }, nodes: { type: 'array', items: { type: 'object' } }, connections: { type: 'object' }, active: { type: 'boolean', default: false }, tags: { type: 'array', items: { type: 'string' } } }, required: ['name', 'nodes', 'connections'] } },
          { name: 'update_workflow', description: 'Update an existing n8n workflow', inputSchema: { type: 'object', properties: { id: { type: 'number' }, name: { type: 'string' }, nodes: { type: 'array', items: { type: 'object' } }, connections: { type: 'object' }, active: { type: 'boolean' }, tags: { type: 'array', items: { type: 'string' } }, ifMatch: { type: 'string', description: 'Optional If-Match header value for optimistic concurrency control' } }, required: ['id'] } },
          { name: 'delete_workflow', description: 'Delete an n8n workflow', inputSchema: { type: 'object', properties: { id: { type: 'number' } }, required: ['id'] } },
          { name: 'activate_workflow', description: 'Activate an n8n workflow', inputSchema: { type: 'object', properties: { id: { type: 'number' } }, required: ['id'] } },
          { name: 'deactivate_workflow', description: 'Deactivate an n8n workflow', inputSchema: { type: 'object', properties: { id: { type: 'number' } }, required: ['id'] } },

          { name: 'get_credential_schema', description: 'Get JSON schema for a credential type', inputSchema: { type: 'object', properties: { credentialTypeName: { type: 'string', description: 'The name of the credential type' } }, required: ['credentialTypeName'] } },

          { name: 'list_variables', description: 'List all variables with pagination support', inputSchema: { type: 'object', properties: { limit: { type: 'number' }, cursor: { type: 'string' } } } },
          { name: 'create_variable', description: 'Create a new variable (requires unique key)', inputSchema: { type: 'object', properties: { key: { type: 'string' }, value: { type: 'string' } }, required: ['key', 'value'] } },
          { name: 'update_variable', description: 'Update an existing variable value', inputSchema: { type: 'object', properties: { id: { type: 'string' }, value: { type: 'string' } }, required: ['id', 'value'] } },
          { name: 'delete_variable', description: 'Delete a variable by ID', inputSchema: { type: 'object', properties: { id: { type: 'string' } }, required: ['id'] } },

          { name: 'list_workflow_tags', description: 'List tags for a specific n8n workflow', inputSchema: { type: 'object', properties: { workflowId: { type: 'number' } }, required: ['workflowId'] } },
          { name: 'set_workflow_tags', description: 'Set tags for a specific n8n workflow', inputSchema: { type: 'object', properties: { workflowId: { type: 'number' }, tagIds: { type: 'array', items: { type: ['string', 'number'] } } }, required: ['workflowId', 'tagIds'] } },

          { name: 'transfer_workflow', description: 'Transfer an n8n workflow to a different project or owner', inputSchema: { type: 'object', properties: { id: { type: 'number' }, projectId: { type: 'string' }, newOwnerId: { type: 'string' } }, required: ['id'] } },
          { name: 'transfer_credential', description: 'Transfer an n8n credential to a different project or owner', inputSchema: { type: 'object', properties: { id: { type: 'number' }, projectId: { type: 'string' }, newOwnerId: { type: 'string' } }, required: ['id'] } },

          { name: 'list_executions', description: 'List n8n workflow executions', inputSchema: { type: 'object', properties: { limit: { type: 'number' }, cursor: { type: 'string' }, workflowId: { type: 'string' } } } },
          { name: 'get_execution', description: 'Get a specific n8n execution by ID', inputSchema: { type: 'object', properties: { id: { type: 'string' } }, required: ['id'] } },
          { name: 'delete_execution', description: 'Delete an n8n execution', inputSchema: { type: 'object', properties: { id: { type: 'string' } }, required: ['id'] } },

          { name: 'webhook_urls', description: 'Get webhook URLs for a webhook node in a workflow', inputSchema: { type: 'object', properties: { workflowId: { type: 'number' }, nodeId: { type: 'string' } }, required: ['workflowId', 'nodeId'] } },
          { name: 'run_once', description: 'Execute a workflow manually once and return execution details', inputSchema: { type: 'object', properties: { workflowId: { type: 'number' }, input: { type: 'object' } }, required: ['workflowId'] } },

          { name: 'list_tags', description: 'List all tags with optional pagination', inputSchema: { type: 'object', properties: { limit: { type: 'number' }, cursor: { type: 'string' } } } },
          { name: 'get_tag', description: 'Get a specific tag by ID', inputSchema: { type: 'object', properties: { id: { type: 'number' } }, required: ['id'] } },
          { name: 'create_tag', description: 'Create a new tag', inputSchema: { type: 'object', properties: { name: { type: 'string' }, color: { type: 'string' } }, required: ['name'] } },
          { name: 'update_tag', description: 'Update an existing tag', inputSchema: { type: 'object', properties: { id: { type: 'number' }, name: { type: 'string' }, color: { type: 'string' } }, required: ['id'] } },
          { name: 'delete_tag', description: 'Delete a tag by ID', inputSchema: { type: 'object', properties: { id: { type: 'number' } }, required: ['id'] } },

          { name: 'source_control_pull', description: 'Pull changes from source control to sync with remote', inputSchema: { type: 'object', properties: {} } },
>>>>>>> c14585a8
        ],
      };
    });

    this.server.setRequestHandler(CallToolRequestSchema, async (request) => {
      try {
        console.error(`Executing tool: ${request.params.name}`);

        switch (request.params.name) {
          case 'list_workflows':
            return await this.handleListWorkflows(request.params.arguments as { limit?: number; cursor?: string });
          case 'get_workflow':
            return await this.handleGetWorkflow(request.params.arguments as { id: number });
          case 'create_workflow':
            return await this.handleCreateWorkflow(request.params.arguments as Omit<N8nWorkflow, 'id'>);
          case 'update_workflow':
            return await this.handleUpdateWorkflow(request.params.arguments as { id: number; ifMatch?: string } & Partial<N8nWorkflow>);
          case 'delete_workflow':
            return await this.handleDeleteWorkflow(request.params.arguments as { id: number });
          case 'activate_workflow':
            return await this.handleActivateWorkflow(request.params.arguments as { id: number });
          case 'deactivate_workflow':
            return await this.handleDeactivateWorkflow(request.params.arguments as { id: number });

<<<<<<< HEAD
          case 'create_node':
            return await this.handleCreateNode(request.params.arguments as unknown as CreateNodeRequest);

          case 'update_node':
            return await this.handleUpdateNode(request.params.arguments as unknown as UpdateNodeRequest);

          case 'connect_nodes':
            return await this.handleConnectNodes(request.params.arguments as unknown as ConnectNodesRequest);

          case 'delete_node':
            return await this.handleDeleteNode(request.params.arguments as unknown as DeleteNodeRequest);

          case 'set_node_position':
            return await this.handleSetNodePosition(request.params.arguments as unknown as SetNodePositionRequest);
=======
          case 'get_credential_schema':
            return await this.handleGetCredentialSchema(request.params.arguments as { credentialTypeName: string });

          case 'list_workflow_tags':
            return await this.handleListWorkflowTags(request.params.arguments as { workflowId: number });
          case 'set_workflow_tags':
            return await this.handleSetWorkflowTags(request.params.arguments as { workflowId: number; tagIds: (string | number)[] });

          case 'transfer_workflow':
            return await this.handleTransferWorkflow(request.params.arguments as unknown as { id: number } & TransferRequest);
          case 'transfer_credential':
            return await this.handleTransferCredential(request.params.arguments as unknown as { id: number } & TransferRequest);

          case 'list_variables':
            return await this.handleListVariables(request.params.arguments as { limit?: number; cursor?: string });
          case 'create_variable':
            return await this.handleCreateVariable(request.params.arguments as { key: string; value: string });
          case 'update_variable':
            return await this.handleUpdateVariable(request.params.arguments as { id: string; value: string });
          case 'delete_variable':
            return await this.handleDeleteVariable(request.params.arguments as { id: string });

          case 'list_executions':
            return await this.handleListExecutions(request.params.arguments as { limit?: number; cursor?: string; workflowId?: string });
          case 'get_execution':
            return await this.handleGetExecution(request.params.arguments as { id: string });
          case 'delete_execution':
            return await this.handleDeleteExecution(request.params.arguments as { id: string });

          case 'webhook_urls':
            return await this.handleWebhookUrls(request.params.arguments as { workflowId: number; nodeId: string });
          case 'run_once':
            return await this.handleRunOnce(request.params.arguments as { workflowId: number; input?: any });

          case 'list_tags':
            return await this.handleListTags(request.params.arguments as { limit?: number; cursor?: string });
          case 'get_tag':
            return await this.handleGetTag(request.params.arguments as { id: number });
          case 'create_tag':
            return await this.handleCreateTag(request.params.arguments as { name: string; color?: string });
          case 'update_tag':
            return await this.handleUpdateTag(request.params.arguments as { id: number; name?: string; color?: string });
          case 'delete_tag':
            return await this.handleDeleteTag(request.params.arguments as { id: number });

          case 'source_control_pull':
            return await this.handleSourceControlPull();
>>>>>>> c14585a8

          default:
            throw new Error(`Unknown tool: ${request.params.name}`);
        }
      } catch (error) {
        const errorMessage = error instanceof Error ? error.message : 'Unknown error';
        console.error(`Tool execution failed: ${errorMessage}`);
        return { content: [{ type: 'text', text: `Error: ${errorMessage}` }] };
      }
    });
  }

  private async handleListWorkflows(args?: { limit?: number; cursor?: string }) {
    const workflows = await this.n8nClient.listWorkflows(args?.limit, args?.cursor);
    return { content: [{ type: 'text', text: JSON.stringify(workflows, null, 2) }] };
  }

  private async handleGetWorkflow(args: { id: number }) {
    const workflow = await this.n8nClient.getWorkflow(args.id);
    return { content: [{ type: 'text', text: JSON.stringify(workflow, null, 2) }] };
  }

  private async handleCreateWorkflow(args: Omit<N8nWorkflow, 'id'>) {
    const workflow = await this.n8nClient.createWorkflow(args);
    return { content: [{ type: 'text', text: `Workflow created successfully:\n${JSON.stringify(workflow, null, 2)}` }] };
  }

  private async handleUpdateWorkflow(args: { id: number; ifMatch?: string } & Partial<N8nWorkflow>) {
    const { id, ifMatch, ...updateData } = args;
    const workflow = await this.n8nClient.updateWorkflow(id, updateData, ifMatch);
    return { content: [{ type: 'text', text: `Workflow updated successfully:\n${JSON.stringify(workflow, null, 2)}` }] };
  }

  private async handleDeleteWorkflow(args: { id: number }) {
    await this.n8nClient.deleteWorkflow(args.id);
    return { content: [{ type: 'text', text: `Workflow ${args.id} deleted successfully` }] };
  }

  private async handleActivateWorkflow(args: { id: number }) {
    const workflow = await this.n8nClient.activateWorkflow(args.id);
    return { content: [{ type: 'text', text: `Workflow activated successfully:\n${JSON.stringify(workflow, null, 2)}` }] };
  }

  private async handleDeactivateWorkflow(args: { id: number }) {
    const workflow = await this.n8nClient.deactivateWorkflow(args.id);
    return { content: [{ type: 'text', text: `Workflow deactivated successfully:\n${JSON.stringify(workflow, null, 2)}` }] };
  }

  private async handleGetCredentialSchema(args: { credentialTypeName: string }) {
    const schema = await this.n8nClient.getCredentialSchema(args.credentialTypeName);
    return { content: [{ type: 'text', text: JSON.stringify(schema, null, 2) }] };
  }

  private async handleListWorkflowTags(args: { workflowId: number }) {
    const tags = await this.n8nClient.listWorkflowTags(args.workflowId);
    return { content: [{ type: 'text', text: JSON.stringify(tags, null, 2) }] };
  }

  private async handleSetWorkflowTags(args: { workflowId: number; tagIds: (string | number)[] }) {
    const tags = await this.n8nClient.setWorkflowTags(args.workflowId, args.tagIds);
    return { content: [{ type: 'text', text: `Workflow tags updated successfully:\n${JSON.stringify(tags, null, 2)}` }] };
  }

  private async handleTransferWorkflow(args: { id: number } & TransferRequest) {
    const { id, ...transferData } = args;
    const result = await this.n8nClient.transferWorkflow(id, transferData);
    return { content: [{ type: 'text', text: `Workflow transferred successfully:\n${JSON.stringify(result, null, 2)}` }] };
  }

  private async handleTransferCredential(args: { id: number } & TransferRequest) {
    const { id, ...transferData } = args;
    const result = await this.n8nClient.transferCredential(id, transferData);
    return { content: [{ type: 'text', text: `Credential transferred successfully:\n${JSON.stringify(result, null, 2)}` }] };
  }

  private async handleListVariables(args?: { limit?: number; cursor?: string }) {
    const response = await this.n8nClient.listVariables(args?.limit, args?.cursor);
    return { content: [{ type: 'text', text: JSON.stringify(response, null, 2) }] };
  }

  private async handleCreateVariable(args: { key: string; value: string }) {
    const variable = await this.n8nClient.createVariable(args);
    return { content: [{ type: 'text', text: `Variable created successfully:\n${JSON.stringify(variable, null, 2)}` }] };
  }

  private async handleUpdateVariable(args: { id: string; value: string }) {
    const variable = await this.n8nClient.updateVariable(args.id, { value: args.value });
    return { content: [{ type: 'text', text: `Variable updated successfully:\n${JSON.stringify(variable, null, 2)}` }] };
  }

  private async handleDeleteVariable(args: { id: string }) {
    await this.n8nClient.deleteVariable(args.id);
    return { content: [{ type: 'text', text: `Variable ${args.id} deleted successfully` }] };
  }

  private async handleListExecutions(args: { limit?: number; cursor?: string; workflowId?: string }) {
    const executions = await this.n8nClient.listExecutions(args);
    return { content: [{ type: 'text', text: JSON.stringify(executions, null, 2) }] };
  }

  private async handleGetExecution(args: { id: string }) {
    const execution = await this.n8nClient.getExecution(args.id);
    return { content: [{ type: 'text', text: JSON.stringify(execution, null, 2) }] };
  }

  private async handleDeleteExecution(args: { id: string }) {
    await this.n8nClient.deleteExecution(args.id);
    return { content: [{ type: 'text', text: `Execution ${args.id} deleted successfully` }] };
  }

  private async handleWebhookUrls(args: { workflowId: number; nodeId: string }) {
    const urls = await this.n8nClient.getWebhookUrls(args.workflowId, args.nodeId);
    return { content: [{ type: 'text', text: JSON.stringify(urls, null, 2) }] };
  }

  private async handleRunOnce(args: { workflowId: number; input?: any }) {
    const execution = await this.n8nClient.runOnce(args.workflowId, args.input);
    return { content: [{ type: 'text', text: JSON.stringify(execution, null, 2) }] };
  }

  private async handleListTags(args: { limit?: number; cursor?: string }) {
    const tags = await this.n8nClient.listTags(args.limit, args.cursor);
    return { content: [{ type: 'text', text: JSON.stringify(tags, null, 2) }] };
  }

  private async handleGetTag(args: { id: number }) {
    const tag = await this.n8nClient.getTag(args.id);
    return { content: [{ type: 'text', text: JSON.stringify(tag, null, 2) }] };
  }

  private async handleCreateTag(args: { name: string; color?: string }) {
    const tag = await this.n8nClient.createTag(args);
    return { content: [{ type: 'text', text: JSON.stringify(tag, null, 2) }] };
  }

  private async handleUpdateTag(args: { id: number; name?: string; color?: string }) {
    const { id, ...updateData } = args;
    const tag = await this.n8nClient.updateTag(id, updateData);
    return { content: [{ type: 'text', text: JSON.stringify(tag, null, 2) }] };
  }

  private async handleDeleteTag(args: { id: number }) {
    await this.n8nClient.deleteTag(args.id);
    return { content: [{ type: 'text', text: JSON.stringify({ success: true, message: `Tag ${args.id} deleted successfully` }, null, 2) }] };
  }

  private async handleSourceControlPull() {
    const result = await this.n8nClient.sourceControlPull();
    return { content: [{ type: 'text', text: `Source control pull completed successfully:\n${JSON.stringify(result, null, 2)}` }] };
  }

  private async handleCreateNode(args: CreateNodeRequest) {
    const result = await this.n8nClient.createNode(args);
    return {
      content: [
        {
          type: 'text',
          text: `Node created successfully:\n${JSON.stringify(result, null, 2)}`,
        },
      ],
    };
  }

  private async handleUpdateNode(args: UpdateNodeRequest) {
    const result = await this.n8nClient.updateNode(args);
    return {
      content: [
        {
          type: 'text',
          text: `Node updated successfully:\n${JSON.stringify(result, null, 2)}`,
        },
      ],
    };
  }

  private async handleConnectNodes(args: ConnectNodesRequest) {
    const result = await this.n8nClient.connectNodes(args);
    return {
      content: [
        {
          type: 'text',
          text: `Nodes connected successfully:\n${JSON.stringify(result, null, 2)}`,
        },
      ],
    };
  }

  private async handleDeleteNode(args: DeleteNodeRequest) {
    const result = await this.n8nClient.deleteNode(args);
    return {
      content: [
        {
          type: 'text',
          text: `Node deleted successfully:\n${JSON.stringify(result, null, 2)}`,
        },
      ],
    };
  }

  private async handleSetNodePosition(args: SetNodePositionRequest) {
    const result = await this.n8nClient.setNodePosition(args);
    return {
      content: [
        {
          type: 'text',
          text: `Node position updated successfully:\n${JSON.stringify(result, null, 2)}`,
        },
      ],
    };
  }

  async run() {
    const transport = new StdioServerTransport();
    await this.server.connect(transport);
    console.error('N8n MCP server running on stdio');
  }
}

const server = new N8nMcpServer();
server.run().catch((error) => {
  console.error('Server failed:', error);
  process.exit(1);
});<|MERGE_RESOLUTION|>--- conflicted
+++ resolved
@@ -4,19 +4,17 @@
 import { StdioServerTransport } from '@modelcontextprotocol/sdk/server/stdio.js';
 import { CallToolRequestSchema, ListToolsRequestSchema } from '@modelcontextprotocol/sdk/types.js';
 import { N8nClient } from './n8n-client.js';
-<<<<<<< HEAD
 import { 
   N8nConfig, 
   N8nWorkflow,
+  N8nExecutionResponse,
+  TransferRequest,
   CreateNodeRequest,
   UpdateNodeRequest,
   ConnectNodesRequest,
   DeleteNodeRequest,
   SetNodePositionRequest
 } from './types.js';
-=======
-import { N8nConfig, N8nWorkflow, N8nExecutionResponse, TransferRequest } from './types.js';
->>>>>>> c14585a8
 
 export class N8nMcpServer {
   private server: Server;
@@ -60,308 +58,6 @@
     this.server.setRequestHandler(ListToolsRequestSchema, async () => {
       return {
         tools: [
-<<<<<<< HEAD
-          {
-            name: 'list_workflows',
-            description: 'List all n8n workflows',
-            inputSchema: {
-              type: 'object',
-              properties: {},
-            },
-          },
-          {
-            name: 'get_workflow',
-            description: 'Get a specific n8n workflow by ID',
-            inputSchema: {
-              type: 'object',
-              properties: {
-                id: {
-                  type: 'number',
-                  description: 'The workflow ID',
-                },
-              },
-              required: ['id'],
-            },
-          },
-          {
-            name: 'create_workflow',
-            description: 'Create a new n8n workflow',
-            inputSchema: {
-              type: 'object',
-              properties: {
-                name: {
-                  type: 'string',
-                  description: 'The name of the workflow',
-                },
-                nodes: {
-                  type: 'array',
-                  description: 'Array of workflow nodes',
-                  items: {
-                    type: 'object',
-                  },
-                },
-                connections: {
-                  type: 'object',
-                  description: 'Node connections configuration',
-                },
-                active: {
-                  type: 'boolean',
-                  description: 'Whether the workflow should be active',
-                  default: false,
-                },
-                tags: {
-                  type: 'array',
-                  description: 'Workflow tags',
-                  items: {
-                    type: 'string',
-                  },
-                },
-              },
-              required: ['name', 'nodes', 'connections'],
-            },
-          },
-          {
-            name: 'update_workflow',
-            description: 'Update an existing n8n workflow',
-            inputSchema: {
-              type: 'object',
-              properties: {
-                id: {
-                  type: 'number',
-                  description: 'The workflow ID',
-                },
-                name: {
-                  type: 'string',
-                  description: 'The name of the workflow',
-                },
-                nodes: {
-                  type: 'array',
-                  description: 'Array of workflow nodes',
-                  items: {
-                    type: 'object',
-                  },
-                },
-                connections: {
-                  type: 'object',
-                  description: 'Node connections configuration',
-                },
-                active: {
-                  type: 'boolean',
-                  description: 'Whether the workflow should be active',
-                },
-                tags: {
-                  type: 'array',
-                  description: 'Workflow tags',
-                  items: {
-                    type: 'string',
-                  },
-                },
-              },
-              required: ['id'],
-            },
-          },
-          {
-            name: 'delete_workflow',
-            description: 'Delete an n8n workflow',
-            inputSchema: {
-              type: 'object',
-              properties: {
-                id: {
-                  type: 'number',
-                  description: 'The workflow ID',
-                },
-              },
-              required: ['id'],
-            },
-          },
-          {
-            name: 'activate_workflow',
-            description: 'Activate an n8n workflow',
-            inputSchema: {
-              type: 'object',
-              properties: {
-                id: {
-                  type: 'number',
-                  description: 'The workflow ID',
-                },
-              },
-              required: ['id'],
-            },
-          },
-          {
-            name: 'deactivate_workflow',
-            description: 'Deactivate an n8n workflow',
-            inputSchema: {
-              type: 'object',
-              properties: {
-                id: {
-                  type: 'number',
-                  description: 'The workflow ID',
-                },
-              },
-              required: ['id'],
-            },
-          },
-          {
-            name: 'create_node',
-            description: 'Create a new node in an existing n8n workflow',
-            inputSchema: {
-              type: 'object',
-              properties: {
-                workflowId: {
-                  type: 'number',
-                  description: 'The workflow ID',
-                },
-                type: {
-                  type: 'string',
-                  description: 'The node type (e.g., n8n-nodes-base.webhook)',
-                },
-                name: {
-                  type: 'string',
-                  description: 'Optional name for the node',
-                },
-                params: {
-                  type: 'object',
-                  description: 'Optional node parameters',
-                },
-                position: {
-                  type: 'array',
-                  description: 'Optional [x, y] position for the node',
-                  items: { type: 'number' },
-                  minItems: 2,
-                  maxItems: 2,
-                },
-                credentials: {
-                  type: 'object',
-                  description: 'Optional credentials configuration',
-                },
-              },
-              required: ['workflowId', 'type'],
-            },
-          },
-          {
-            name: 'update_node',
-            description: 'Update an existing node in an n8n workflow',
-            inputSchema: {
-              type: 'object',
-              properties: {
-                workflowId: {
-                  type: 'number',
-                  description: 'The workflow ID',
-                },
-                nodeId: {
-                  type: 'string',
-                  description: 'The node ID to update',
-                },
-                params: {
-                  type: 'object',
-                  description: 'Optional node parameters to update',
-                },
-                credentials: {
-                  type: 'object',
-                  description: 'Optional credentials to update',
-                },
-                name: {
-                  type: 'string',
-                  description: 'Optional new name for the node',
-                },
-                typeVersion: {
-                  type: 'number',
-                  description: 'Optional type version to update',
-                },
-              },
-              required: ['workflowId', 'nodeId'],
-            },
-          },
-          {
-            name: 'connect_nodes',
-            description: 'Connect two nodes in an n8n workflow',
-            inputSchema: {
-              type: 'object',
-              properties: {
-                workflowId: {
-                  type: 'number',
-                  description: 'The workflow ID',
-                },
-                from: {
-                  type: 'object',
-                  description: 'Source node connection info',
-                  properties: {
-                    nodeId: {
-                      type: 'string',
-                      description: 'Source node ID',
-                    },
-                    outputIndex: {
-                      type: 'number',
-                      description: 'Optional output index (default: 0)',
-                    },
-                  },
-                  required: ['nodeId'],
-                },
-                to: {
-                  type: 'object',
-                  description: 'Target node connection info',
-                  properties: {
-                    nodeId: {
-                      type: 'string',
-                      description: 'Target node ID',
-                    },
-                    inputIndex: {
-                      type: 'number',
-                      description: 'Optional input index (default: 0)',
-                    },
-                  },
-                  required: ['nodeId'],
-                },
-              },
-              required: ['workflowId', 'from', 'to'],
-            },
-          },
-          {
-            name: 'delete_node',
-            description: 'Delete a node from an n8n workflow',
-            inputSchema: {
-              type: 'object',
-              properties: {
-                workflowId: {
-                  type: 'number',
-                  description: 'The workflow ID',
-                },
-                nodeId: {
-                  type: 'string',
-                  description: 'The node ID to delete',
-                },
-              },
-              required: ['workflowId', 'nodeId'],
-            },
-          },
-          {
-            name: 'set_node_position',
-            description: 'Set the position of a node in an n8n workflow',
-            inputSchema: {
-              type: 'object',
-              properties: {
-                workflowId: {
-                  type: 'number',
-                  description: 'The workflow ID',
-                },
-                nodeId: {
-                  type: 'string',
-                  description: 'The node ID',
-                },
-                x: {
-                  type: 'number',
-                  description: 'X coordinate',
-                },
-                y: {
-                  type: 'number',
-                  description: 'Y coordinate',
-                },
-              },
-              required: ['workflowId', 'nodeId', 'x', 'y'],
-            },
-          },
-=======
           { name: 'list_workflows', description: 'List all n8n workflows', inputSchema: { type: 'object', properties: { limit: { type: 'number' }, cursor: { type: 'string' } } } },
           { name: 'get_workflow', description: 'Get a specific n8n workflow by ID', inputSchema: { type: 'object', properties: { id: { type: 'number', description: 'The workflow ID' } }, required: ['id'] } },
           { name: 'create_workflow', description: 'Create a new n8n workflow', inputSchema: { type: 'object', properties: { name: { type: 'string' }, nodes: { type: 'array', items: { type: 'object' } }, connections: { type: 'object' }, active: { type: 'boolean', default: false }, tags: { type: 'array', items: { type: 'string' } } }, required: ['name', 'nodes', 'connections'] } },
@@ -397,7 +93,13 @@
           { name: 'delete_tag', description: 'Delete a tag by ID', inputSchema: { type: 'object', properties: { id: { type: 'number' } }, required: ['id'] } },
 
           { name: 'source_control_pull', description: 'Pull changes from source control to sync with remote', inputSchema: { type: 'object', properties: {} } },
->>>>>>> c14585a8
+
+          // Graph mutation tools
+          { name: 'create_node', description: 'Create a new node in an existing n8n workflow', inputSchema: { type: 'object', properties: { workflowId: { type: 'number', description: 'The workflow ID' }, type: { type: 'string', description: 'The node type (e.g., n8n-nodes-base.webhook)' }, name: { type: 'string', description: 'Optional name for the node' }, params: { type: 'object', description: 'Optional node parameters' }, position: { type: 'array', items: { type: 'number' }, minItems: 2, maxItems: 2, description: 'Optional [x, y] position' }, credentials: { type: 'object', description: 'Optional credentials configuration' } }, required: ['workflowId', 'type'] } },
+          { name: 'update_node', description: 'Update an existing node in an n8n workflow', inputSchema: { type: 'object', properties: { workflowId: { type: 'number' }, nodeId: { type: 'string' }, params: { type: 'object' }, credentials: { type: 'object' }, name: { type: 'string' }, typeVersion: { type: 'number' } }, required: ['workflowId', 'nodeId'] } },
+          { name: 'connect_nodes', description: 'Connect two nodes in an n8n workflow', inputSchema: { type: 'object', properties: { workflowId: { type: 'number' }, from: { type: 'object', properties: { nodeId: { type: 'string' }, outputIndex: { type: 'number' } }, required: ['nodeId'] }, to: { type: 'object', properties: { nodeId: { type: 'string' }, inputIndex: { type: 'number' } }, required: ['nodeId'] } }, required: ['workflowId', 'from', 'to'] } },
+          { name: 'delete_node', description: 'Delete a node from an n8n workflow', inputSchema: { type: 'object', properties: { workflowId: { type: 'number' }, nodeId: { type: 'string' } }, required: ['workflowId', 'nodeId'] } },
+          { name: 'set_node_position', description: 'Set the position of a node in an n8n workflow', inputSchema: { type: 'object', properties: { workflowId: { type: 'number' }, nodeId: { type: 'string' }, x: { type: 'number' }, y: { type: 'number' } }, required: ['workflowId', 'nodeId', 'x', 'y'] } },
         ],
       };
     });
@@ -422,22 +124,6 @@
           case 'deactivate_workflow':
             return await this.handleDeactivateWorkflow(request.params.arguments as { id: number });
 
-<<<<<<< HEAD
-          case 'create_node':
-            return await this.handleCreateNode(request.params.arguments as unknown as CreateNodeRequest);
-
-          case 'update_node':
-            return await this.handleUpdateNode(request.params.arguments as unknown as UpdateNodeRequest);
-
-          case 'connect_nodes':
-            return await this.handleConnectNodes(request.params.arguments as unknown as ConnectNodesRequest);
-
-          case 'delete_node':
-            return await this.handleDeleteNode(request.params.arguments as unknown as DeleteNodeRequest);
-
-          case 'set_node_position':
-            return await this.handleSetNodePosition(request.params.arguments as unknown as SetNodePositionRequest);
-=======
           case 'get_credential_schema':
             return await this.handleGetCredentialSchema(request.params.arguments as { credentialTypeName: string });
 
@@ -485,7 +171,18 @@
 
           case 'source_control_pull':
             return await this.handleSourceControlPull();
->>>>>>> c14585a8
+
+          // Graph mutation handlers
+          case 'create_node':
+            return await this.handleCreateNode(request.params.arguments as unknown as CreateNodeRequest);
+          case 'update_node':
+            return await this.handleUpdateNode(request.params.arguments as unknown as UpdateNodeRequest);
+          case 'connect_nodes':
+            return await this.handleConnectNodes(request.params.arguments as unknown as ConnectNodesRequest);
+          case 'delete_node':
+            return await this.handleDeleteNode(request.params.arguments as unknown as DeleteNodeRequest);
+          case 'set_node_position':
+            return await this.handleSetNodePosition(request.params.arguments as unknown as SetNodePositionRequest);
 
           default:
             throw new Error(`Unknown tool: ${request.params.name}`);
