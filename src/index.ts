--- conflicted
+++ resolved
@@ -7,11 +7,7 @@
   ListToolsRequestSchema,
 } from '@modelcontextprotocol/sdk/types.js';
 import { N8nClient } from './n8n-client.js';
-<<<<<<< HEAD
-import { N8nConfig, N8nWorkflow, N8nTag } from './types.js';
-=======
 import { N8nConfig, N8nWorkflow, N8nTag, N8nVariable, N8nExecution, N8nWebhookUrls, N8nExecutionResponse } from './types.js';
->>>>>>> de0bfdde
 
 export class N8nMcpServer {
   private server: Server;
@@ -202,128 +198,15 @@
             },
           },
           {
-<<<<<<< HEAD
             name: 'list_workflow_tags',
             description: 'List tags for a specific n8n workflow',
-=======
-            name: 'list_variables',
-            description: 'List all n8n variables',
-            inputSchema: {
-              type: 'object',
-              properties: {},
-            },
-          },
-          {
-            name: 'create_variable',
-            description: 'Create a new n8n variable',
-            inputSchema: {
-              type: 'object',
-              properties: {
-                key: {
-                  type: 'string',
-                  description: 'The variable key (must be unique)',
-                },
-                value: {
-                  type: 'string',
-                  description: 'The variable value',
-                },
-              },
-              required: ['key', 'value'],
-            },
-          },
-          {
-            name: 'update_variable',
-            description: 'Update an existing n8n variable',
-            inputSchema: {
-              type: 'object',
-              properties: {
-                id: {
-                  type: 'string',
-                  description: 'The variable ID',
-                },
-                value: {
-                  type: 'string',
-                  description: 'The new variable value',
-                },
-              },
-              required: ['id', 'value'],
-            },
-          },
-          {
-            name: 'delete_variable',
-            description: 'Delete an n8n variable',
-            inputSchema: {
-              type: 'object',
-              properties: {
-                id: {
-                  type: 'string',
-                  description: 'The variable ID',
-                },
-              },
-              required: ['id'],
-            },
-          },
-          {
-            name: 'list_executions',
-            description: 'List n8n workflow executions',
-            inputSchema: {
-              type: 'object',
-              properties: {
-                limit: {
-                  type: 'number',
-                  description: 'Maximum number of executions to return',
-                },
-                cursor: {
-                  type: 'string',
-                  description: 'Cursor for pagination',
-                },
+            inputSchema: {
+              type: 'object',
+              properties: {
                 workflowId: {
-                  type: 'string',
-                  description: 'Filter executions by workflow ID',
-                },
-              },
-            },
-          },
-          {
-            name: 'get_execution',
-            description: 'Get a specific n8n execution by ID',
-            inputSchema: {
-              type: 'object',
-              properties: {
-                id: {
-                  type: 'string',
-                  description: 'The execution ID',
-                },
-              },
-              required: ['id'],
-            },
-          },
-          {
-            name: 'delete_execution',
-            description: 'Delete an n8n execution',
-            inputSchema: {
-              type: 'object',
-              properties: {
-                id: {
-                  type: 'string',
-                  description: 'The execution ID',
-                },
-              },
-              required: ['id'],
-            },
-          },
-          {
-            name: 'webhook_urls',
-            description: 'Get webhook URLs for a webhook node in a workflow',
->>>>>>> de0bfdde
-            inputSchema: {
-              type: 'object',
-              properties: {
-                workflowId: {
                   type: 'number',
                   description: 'The workflow ID',
                 },
-<<<<<<< HEAD
               },
               required: ['workflowId'],
             },
@@ -331,19 +214,6 @@
           {
             name: 'set_workflow_tags',
             description: 'Set tags for a specific n8n workflow',
-=======
-                nodeId: {
-                  type: 'string',
-                  description: 'The webhook node ID',
-                },
-              },
-              required: ['workflowId', 'nodeId'],
-            },
-          },
-          {
-            name: 'run_once',
-            description: 'Execute a workflow manually once and return execution details',
->>>>>>> de0bfdde
             inputSchema: {
               type: 'object',
               properties: {
@@ -351,17 +221,152 @@
                   type: 'number',
                   description: 'The workflow ID',
                 },
-<<<<<<< HEAD
                 tagIds: {
                   type: 'array',
                   description: 'Array of tag IDs to set on the workflow',
                   items: {
-                    type: 'string',
+                    type: ['string', 'number'],
                   },
                 },
               },
               required: ['workflowId', 'tagIds'],
-=======
+            },
+          },
+          {
+            name: 'list_variables',
+            description: 'List all n8n variables',
+            inputSchema: {
+              type: 'object',
+              properties: {},
+            },
+          },
+          {
+            name: 'create_variable',
+            description: 'Create a new n8n variable',
+            inputSchema: {
+              type: 'object',
+              properties: {
+                key: {
+                  type: 'string',
+                  description: 'The variable key (must be unique)',
+                },
+                value: {
+                  type: 'string',
+                  description: 'The variable value',
+                },
+              },
+              required: ['key', 'value'],
+            },
+          },
+          {
+            name: 'update_variable',
+            description: 'Update an existing n8n variable',
+            inputSchema: {
+              type: 'object',
+              properties: {
+                id: {
+                  type: 'string',
+                  description: 'The variable ID',
+                },
+                value: {
+                  type: 'string',
+                  description: 'The new variable value',
+                },
+              },
+              required: ['id', 'value'],
+            },
+          },
+          {
+            name: 'delete_variable',
+            description: 'Delete an n8n variable',
+            inputSchema: {
+              type: 'object',
+              properties: {
+                id: {
+                  type: 'string',
+                  description: 'The variable ID',
+                },
+              },
+              required: ['id'],
+            },
+          },
+          {
+            name: 'list_executions',
+            description: 'List n8n workflow executions',
+            inputSchema: {
+              type: 'object',
+              properties: {
+                limit: {
+                  type: 'number',
+                  description: 'Maximum number of executions to return',
+                },
+                cursor: {
+                  type: 'string',
+                  description: 'Cursor for pagination',
+                },
+                workflowId: {
+                  type: 'string',
+                  description: 'Filter executions by workflow ID',
+                },
+              },
+            },
+          },
+          {
+            name: 'get_execution',
+            description: 'Get a specific n8n execution by ID',
+            inputSchema: {
+              type: 'object',
+              properties: {
+                id: {
+                  type: 'string',
+                  description: 'The execution ID',
+                },
+              },
+              required: ['id'],
+            },
+          },
+          {
+            name: 'delete_execution',
+            description: 'Delete an n8n execution',
+            inputSchema: {
+              type: 'object',
+              properties: {
+                id: {
+                  type: 'string',
+                  description: 'The execution ID',
+                },
+              },
+              required: ['id'],
+            },
+          },
+          {
+            name: 'webhook_urls',
+            description: 'Get webhook URLs for a webhook node in a workflow',
+            inputSchema: {
+              type: 'object',
+              properties: {
+                workflowId: {
+                  type: 'number',
+                  description: 'The workflow ID',
+                },
+                nodeId: {
+                  type: 'string',
+                  description: 'The webhook node ID',
+                },
+              },
+              required: ['workflowId', 'nodeId'],
+            },
+          },
+          {
+            name: 'run_once',
+            description: 'Execute a workflow manually once and return execution details',
+            inputSchema: {
+              type: 'object',
+              properties: {
+                workflowId: {
+                  type: 'number',
+                  description: 'The workflow ID',
+                },
                 input: {
                   type: 'object',
                   description: 'Optional input data for the workflow execution',
@@ -453,7 +458,6 @@
                 },
               },
               required: ['id'],
->>>>>>> de0bfdde
             },
           },
         ],
@@ -486,13 +490,12 @@
           case 'deactivate_workflow':
             return await this.handleDeactivateWorkflow(request.params.arguments as { id: number });
 
-<<<<<<< HEAD
           case 'list_workflow_tags':
             return await this.handleListWorkflowTags(request.params.arguments as { workflowId: number });
 
           case 'set_workflow_tags':
-            return await this.handleSetWorkflowTags(request.params.arguments as { workflowId: number; tagIds: string[] });
-=======
+            return await this.handleSetWorkflowTags(request.params.arguments as { workflowId: number; tagIds: (string | number)[] });
+
           case 'list_variables':
             return await this.handleListVariables();
 
@@ -534,7 +537,6 @@
 
           case 'delete_tag':
             return await this.handleDeleteTag(request.params.arguments as { id: number });
->>>>>>> de0bfdde
 
           default:
             throw new Error(`Unknown tool: ${request.params.name}`);
@@ -639,10 +641,30 @@
     };
   }
 
-<<<<<<< HEAD
   private async handleListWorkflowTags(args: { workflowId: number }) {
     const tags = await this.n8nClient.listWorkflowTags(args.workflowId);
-=======
+    return {
+      content: [
+        {
+          type: 'text',
+          text: JSON.stringify(tags, null, 2),
+        },
+      ],
+    };
+  }
+
+  private async handleSetWorkflowTags(args: { workflowId: number; tagIds: (string | number)[] }) {
+    const tags = await this.n8nClient.setWorkflowTags(args.workflowId, args.tagIds);
+    return {
+      content: [
+        {
+          type: 'text',
+          text: `Workflow tags updated successfully:\n${JSON.stringify(tags, null, 2)}`,
+        },
+      ],
+    };
+  }
+
   private async handleListVariables() {
     const response = await this.n8nClient.listVariables();
     return {
@@ -753,7 +775,6 @@
 
   private async handleListTags(args: { limit?: number; cursor?: string }) {
     const tags = await this.n8nClient.listTags(args.limit, args.cursor);
->>>>>>> de0bfdde
     return {
       content: [
         {
@@ -764,10 +785,6 @@
     };
   }
 
-<<<<<<< HEAD
-  private async handleSetWorkflowTags(args: { workflowId: number; tagIds: string[] }) {
-    const tags = await this.n8nClient.setWorkflowTags(args.workflowId, args.tagIds);
-=======
   private async handleGetTag(args: { id: number }) {
     const tag = await this.n8nClient.getTag(args.id);
     return {
@@ -807,16 +824,11 @@
 
   private async handleDeleteTag(args: { id: number }) {
     await this.n8nClient.deleteTag(args.id);
->>>>>>> de0bfdde
-    return {
-      content: [
-        {
-          type: 'text',
-<<<<<<< HEAD
-          text: `Workflow tags updated successfully:\n${JSON.stringify(tags, null, 2)}`,
-=======
+    return {
+      content: [
+        {
+          type: 'text',
           text: JSON.stringify({ success: true, message: `Tag ${args.id} deleted successfully` }, null, 2),
->>>>>>> de0bfdde
         },
       ],
     };
