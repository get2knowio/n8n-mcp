--- conflicted
+++ resolved
@@ -50,7 +50,6 @@
   data: N8nWorkflow[];
 }
 
-<<<<<<< HEAD
 export interface N8nCredential {
   id?: number;
   name: string;
@@ -71,7 +70,6 @@
   newOwnerId?: string;
 }
 
-=======
 export interface N8nTag {
   id?: number | string;
   name: string;
@@ -95,7 +93,6 @@
   data: N8nVariable[];
   nextCursor?: string;
 }
->>>>>>> a87c0944
 export interface N8nConfig {
   baseUrl: string;
   apiKey?: string;
