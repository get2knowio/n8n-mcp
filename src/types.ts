export interface N8nWorkflow {
  id?: number;
  name: string;
  nodes: N8nNode[];
  connections: N8nConnections;
  active?: boolean;
  settings?: Record<string, any>;
  staticData?: Record<string, any>;
  tags?: string[];
  pinData?: Record<string, any>;
  versionId?: string;
  meta?: Record<string, any>;
}

export interface N8nNode {
  id: string;
  name: string;
  type: string;
  typeVersion: number;
  position: [number, number];
  parameters?: Record<string, any>;
  credentials?: Record<string, string>;
  disabled?: boolean;
  notes?: string;
  color?: string;
  continueOnFail?: boolean;
  alwaysOutputData?: boolean;
  executeOnce?: boolean;
  retryOnFail?: boolean;
  maxTries?: number;
  waitBetweenTries?: number;
  onError?: string;
}

export interface N8nConnections {
<<<<<<< HEAD
  [nodeName: string]: {
    [outputType: string]: Array<Array<{
=======
  [key: string]: {
    [key: string]: Array<Array<{
>>>>>>> 668a7a4e
      node: string;
      type: string;
      index: number;
    }>>;
  };
}

export interface N8nApiResponse<T> {
  data: T;
}

export interface N8nWorkflowsListResponse {
  data: N8nWorkflow[];
  nextCursor?: string;
}

export interface N8nCredential {
  id?: number;
  name: string;
  type: string;
  data?: Record<string, any>;
  projectId?: string;
  ownerId?: string;
}

export interface TransferRequest {
  projectId?: string;
  newOwnerId?: string;
}

export interface TransferResponse {
  id: number;
  projectId?: string;
  newOwnerId?: string;
}

export interface N8nTag {
  id?: number | string;
  name: string;
  color?: string;
  createdAt?: string;
  updatedAt?: string;
}

export interface N8nTagsListResponse {
  data: N8nTag[];
  nextCursor?: string;
}

export interface N8nVariable {
  id?: string;
  key: string;
  value: string;
}

export interface N8nVariablesListResponse {
  data: N8nVariable[];
  nextCursor?: string;
}

export interface N8nConfig {
  baseUrl: string;
  apiKey?: string;
  username?: string;
  password?: string;
}
<<<<<<< HEAD

// Patch DSL Operation Types

export interface ConnectionEndpoint {
  nodeName: string;
  outputIndex: number;
  outputType: string;
}

export interface ConnectionTarget {
  nodeName: string;
  inputIndex: number;
  inputType: string;
}

export interface AddNodeOperation {
  type: 'addNode';
  node: Omit<N8nNode, 'id'> & { id: string };
}

export interface DeleteNodeOperation {
  type: 'deleteNode';
  nodeId: string;
}

export interface UpdateNodeOperation {
  type: 'updateNode';
  nodeId: string;
  updates: Partial<Omit<N8nNode, 'id'>>;
}

export interface SetParamOperation {
  type: 'setParam';
  nodeId: string;
  paramPath: string;
  value: any;
}

export interface UnsetParamOperation {
  type: 'unsetParam';
  nodeId: string;
  paramPath: string;
}

export interface ConnectOperation {
  type: 'connect';
  from: ConnectionEndpoint;
  to: ConnectionTarget;
}

export interface DisconnectOperation {
  type: 'disconnect';
  from: ConnectionEndpoint;
  to: ConnectionTarget;
}

export interface SetWorkflowPropertyOperation {
  type: 'setWorkflowProperty';
  property: string;
  value: any;
}

export interface AddTagOperation {
  type: 'addTag';
  tag: string;
}

export interface RemoveTagOperation {
  type: 'removeTag';
  tag: string;
}

export type PatchOperation = 
  | AddNodeOperation
  | DeleteNodeOperation
  | UpdateNodeOperation
  | SetParamOperation
  | UnsetParamOperation
  | ConnectOperation
  | DisconnectOperation
  | SetWorkflowPropertyOperation
  | AddTagOperation
  | RemoveTagOperation;

export interface ApplyOpsRequest {
  workflowId: number;
  ops: PatchOperation[];
}

export interface OperationError {
  operationIndex: number;
  operation: PatchOperation;
  error: string;
  details?: any;
}

export interface ApplyOpsResponse {
  success: boolean;
  workflow?: N8nWorkflow;
  errors?: OperationError[];
=======
// Types for granular node operations (graph mutations)
export interface CreateNodeRequest {
  workflowId: number;
  type: string;
  name?: string;
  params?: Record<string, any>;
  position?: [number, number];
  credentials?: Record<string, string>;
}

export interface CreateNodeResponse {
  nodeId: string;
}

export interface UpdateNodeRequest {
  workflowId: number;
  nodeId: string;
  params?: Record<string, any>;
  credentials?: Record<string, string>;
  name?: string;
  typeVersion?: number;
}

export interface UpdateNodeResponse {
  nodeId: string;
}

export interface ConnectNodesRequest {
  workflowId: number;
  from: {
    nodeId: string;
    outputIndex?: number;
  };
  to: {
    nodeId: string;
    inputIndex?: number;
  };
}

export interface ConnectNodesResponse {
  ok: true;
}

export interface DeleteNodeRequest {
  workflowId: number;
  nodeId: string;
}

export interface DeleteNodeResponse {
  ok: true;
}

export interface SetNodePositionRequest {
  workflowId: number;
  nodeId: string;
  x: number;
  y: number;
}

export interface SetNodePositionResponse {
  ok: true;
}

export interface N8nExecution {
  id: string;
  finished: boolean;
  mode: string;
  retryOf?: string;
  retrySuccessId?: string;
  startedAt: string;
  stoppedAt?: string;
  workflowId: string;
  waitTill?: string;
  status: 'new' | 'running' | 'success' | 'failed' | 'canceled' | 'crashed' | 'waiting';
  data?: {
    resultData?: {
      runData?: Record<string, any>;
      lastNodeExecuted?: string;
      error?: {
        name?: string;
        message?: string;
        description?: string;
        stack?: string;
      };
    };
    executionData?: {
      contextData?: Record<string, any>;
      nodeExecutionStack?: any[];
      metadata?: Record<string, any>;
      waitingExecution?: Record<string, any>;
      waitingExecutionSource?: Record<string, any>;
    };
  };
}

export interface N8nExecutionsListResponse {
  data: N8nExecution[];
  nextCursor?: string;
}

export interface N8nExecutionDeleteResponse {
  success: boolean;
}

export interface N8nWebhookUrls {
  testUrl: string;
  productionUrl: string;
}

export interface N8nExecutionResponse {
  executionId: string;
  status: string;
}

export interface N8nCredentialSchema {
  type: string;
  displayName: string;
  name: string;
  properties: Record<string, any>;
  required?: string[];
  description?: string;
  icon?: string;
  iconUrl?: string;
  category?: string;
}

export interface N8nSourceControlPullResponse {
  ok: boolean;
  commit?: string;
>>>>>>> 668a7a4e
}<|MERGE_RESOLUTION|>--- conflicted
+++ resolved
@@ -33,13 +33,8 @@
 }
 
 export interface N8nConnections {
-<<<<<<< HEAD
   [nodeName: string]: {
     [outputType: string]: Array<Array<{
-=======
-  [key: string]: {
-    [key: string]: Array<Array<{
->>>>>>> 668a7a4e
       node: string;
       type: string;
       index: number;
@@ -106,108 +101,7 @@
   username?: string;
   password?: string;
 }
-<<<<<<< HEAD
-
-// Patch DSL Operation Types
-
-export interface ConnectionEndpoint {
-  nodeName: string;
-  outputIndex: number;
-  outputType: string;
-}
-
-export interface ConnectionTarget {
-  nodeName: string;
-  inputIndex: number;
-  inputType: string;
-}
-
-export interface AddNodeOperation {
-  type: 'addNode';
-  node: Omit<N8nNode, 'id'> & { id: string };
-}
-
-export interface DeleteNodeOperation {
-  type: 'deleteNode';
-  nodeId: string;
-}
-
-export interface UpdateNodeOperation {
-  type: 'updateNode';
-  nodeId: string;
-  updates: Partial<Omit<N8nNode, 'id'>>;
-}
-
-export interface SetParamOperation {
-  type: 'setParam';
-  nodeId: string;
-  paramPath: string;
-  value: any;
-}
-
-export interface UnsetParamOperation {
-  type: 'unsetParam';
-  nodeId: string;
-  paramPath: string;
-}
-
-export interface ConnectOperation {
-  type: 'connect';
-  from: ConnectionEndpoint;
-  to: ConnectionTarget;
-}
-
-export interface DisconnectOperation {
-  type: 'disconnect';
-  from: ConnectionEndpoint;
-  to: ConnectionTarget;
-}
-
-export interface SetWorkflowPropertyOperation {
-  type: 'setWorkflowProperty';
-  property: string;
-  value: any;
-}
-
-export interface AddTagOperation {
-  type: 'addTag';
-  tag: string;
-}
-
-export interface RemoveTagOperation {
-  type: 'removeTag';
-  tag: string;
-}
-
-export type PatchOperation = 
-  | AddNodeOperation
-  | DeleteNodeOperation
-  | UpdateNodeOperation
-  | SetParamOperation
-  | UnsetParamOperation
-  | ConnectOperation
-  | DisconnectOperation
-  | SetWorkflowPropertyOperation
-  | AddTagOperation
-  | RemoveTagOperation;
-
-export interface ApplyOpsRequest {
-  workflowId: number;
-  ops: PatchOperation[];
-}
-
-export interface OperationError {
-  operationIndex: number;
-  operation: PatchOperation;
-  error: string;
-  details?: any;
-}
-
-export interface ApplyOpsResponse {
-  success: boolean;
-  workflow?: N8nWorkflow;
-  errors?: OperationError[];
-=======
+
 // Types for granular node operations (graph mutations)
 export interface CreateNodeRequest {
   workflowId: number;
@@ -337,5 +231,105 @@
 export interface N8nSourceControlPullResponse {
   ok: boolean;
   commit?: string;
->>>>>>> 668a7a4e
+}
+
+// Patch DSL Operation Types
+
+export interface ConnectionEndpoint {
+  nodeName: string;
+  outputIndex: number;
+  outputType: string;
+}
+
+export interface ConnectionTarget {
+  nodeName: string;
+  inputIndex: number;
+  inputType: string;
+}
+
+export interface AddNodeOperation {
+  type: 'addNode';
+  node: Omit<N8nNode, 'id'> & { id: string };
+}
+
+export interface DeleteNodeOperation {
+  type: 'deleteNode';
+  nodeId: string;
+}
+
+export interface UpdateNodeOperation {
+  type: 'updateNode';
+  nodeId: string;
+  updates: Partial<Omit<N8nNode, 'id'>>;
+}
+
+export interface SetParamOperation {
+  type: 'setParam';
+  nodeId: string;
+  paramPath: string;
+  value: any;
+}
+
+export interface UnsetParamOperation {
+  type: 'unsetParam';
+  nodeId: string;
+  paramPath: string;
+}
+
+export interface ConnectOperation {
+  type: 'connect';
+  from: ConnectionEndpoint;
+  to: ConnectionTarget;
+}
+
+export interface DisconnectOperation {
+  type: 'disconnect';
+  from: ConnectionEndpoint;
+  to: ConnectionTarget;
+}
+
+export interface SetWorkflowPropertyOperation {
+  type: 'setWorkflowProperty';
+  property: string;
+  value: any;
+}
+
+export interface AddTagOperation {
+  type: 'addTag';
+  tag: string;
+}
+
+export interface RemoveTagOperation {
+  type: 'removeTag';
+  tag: string;
+}
+
+export type PatchOperation = 
+  | AddNodeOperation
+  | DeleteNodeOperation
+  | UpdateNodeOperation
+  | SetParamOperation
+  | UnsetParamOperation
+  | ConnectOperation
+  | DisconnectOperation
+  | SetWorkflowPropertyOperation
+  | AddTagOperation
+  | RemoveTagOperation;
+
+export interface ApplyOpsRequest {
+  workflowId: number;
+  ops: PatchOperation[];
+}
+
+export interface OperationError {
+  operationIndex: number;
+  operation: PatchOperation;
+  error: string;
+  details?: any;
+}
+
+export interface ApplyOpsResponse {
+  success: boolean;
+  workflow?: N8nWorkflow;
+  errors?: OperationError[];
 }