export interface N8nWorkflow {
  id?: number;
  name: string;
  nodes: N8nNode[];
  connections: N8nConnections;
  active?: boolean;
  settings?: Record<string, any>;
  staticData?: Record<string, any>;
  tags?: string[];
  pinData?: Record<string, any>;
  versionId?: string;
  meta?: Record<string, any>;
}

export interface N8nNode {
  id: string;
  name: string;
  type: string;
  typeVersion: number;
  position: [number, number];
  parameters?: Record<string, any>;
  credentials?: Record<string, string>;
  disabled?: boolean;
  notes?: string;
  color?: string;
  continueOnFail?: boolean;
  alwaysOutputData?: boolean;
  executeOnce?: boolean;
  retryOnFail?: boolean;
  maxTries?: number;
  waitBetweenTries?: number;
  onError?: string;
}

export interface N8nConnections {
  [key: string]: {
    [key: string]: Array<{
      node: string;
      type: string;
      index: number;
    }>;
  };
}

export interface N8nApiResponse<T> {
  data: T;
}

export interface N8nWorkflowsListResponse {
  data: N8nWorkflow[];
}

export interface N8nConfig {
  baseUrl: string;
  apiKey?: string;
  username?: string;
  password?: string;
}

<<<<<<< HEAD
export interface N8nExecution {
  id: string;
  finished: boolean;
  mode: string;
  retryOf?: string;
  retrySuccessId?: string;
  startedAt: string;
  stoppedAt?: string;
  workflowId: string;
  waitTill?: string;
  status: 'new' | 'running' | 'success' | 'failed' | 'canceled' | 'crashed' | 'waiting';
  data?: {
    resultData?: {
      runData?: Record<string, any>;
      lastNodeExecuted?: string;
      error?: {
        name?: string;
        message?: string;
        description?: string;
        stack?: string;
      };
    };
    executionData?: {
      contextData?: Record<string, any>;
      nodeExecutionStack?: any[];
      metadata?: Record<string, any>;
      waitingExecution?: Record<string, any>;
      waitingExecutionSource?: Record<string, any>;
    };
  };
}

export interface N8nExecutionsListResponse {
  data: N8nExecution[];
  nextCursor?: string;
}

export interface N8nExecutionDeleteResponse {
  success: boolean;
=======
export interface N8nWebhookUrls {
  testUrl: string;
  productionUrl: string;
}

export interface N8nExecution {
  id: string;
  status: string;
  workflowId: string;
  createdAt: string;
  startedAt?: string;
  stoppedAt?: string;
  data?: any;
}

export interface N8nExecutionResponse {
  executionId: string;
  status: string;
>>>>>>> 987b2506
}<|MERGE_RESOLUTION|>--- conflicted
+++ resolved
@@ -57,7 +57,6 @@
   password?: string;
 }
 
-<<<<<<< HEAD
 export interface N8nExecution {
   id: string;
   finished: boolean;
@@ -97,24 +96,15 @@
 
 export interface N8nExecutionDeleteResponse {
   success: boolean;
-=======
+}
+
 export interface N8nWebhookUrls {
   testUrl: string;
   productionUrl: string;
 }
 
-export interface N8nExecution {
-  id: string;
-  status: string;
-  workflowId: string;
-  createdAt: string;
-  startedAt?: string;
-  stoppedAt?: string;
-  data?: any;
-}
-
 export interface N8nExecutionResponse {
   executionId: string;
   status: string;
->>>>>>> 987b2506
+}
 }