export interface N8nWorkflow {
  id?: number;
  name: string;
  nodes: N8nNode[];
  connections: N8nConnections;
  active?: boolean;
  settings?: Record<string, any>;
  staticData?: Record<string, any>;
  tags?: string[];
  pinData?: Record<string, any>;
  versionId?: string;
  meta?: Record<string, any>;
}

export interface N8nNode {
  id: string;
  name: string;
  type: string;
  typeVersion: number;
  position: [number, number];
  parameters?: Record<string, any>;
  credentials?: Record<string, string>;
  disabled?: boolean;
  notes?: string;
  color?: string;
  continueOnFail?: boolean;
  alwaysOutputData?: boolean;
  executeOnce?: boolean;
  retryOnFail?: boolean;
  maxTries?: number;
  waitBetweenTries?: number;
  onError?: string;
}

export interface N8nConnections {
  [key: string]: {
    [key: string]: Array<{
      node: string;
      type: string;
      index: number;
    }>;
  };
}

export interface N8nApiResponse<T> {
  data: T;
}

export interface N8nWorkflowsListResponse {
  data: N8nWorkflow[];
}

export interface N8nCredential {
  id?: number;
  name: string;
  type: string;
  data?: Record<string, any>;
  projectId?: string;
  ownerId?: string;
}

export interface TransferRequest {
  projectId?: string;
  newOwnerId?: string;
}

export interface TransferResponse {
  id: number;
  projectId?: string;
  newOwnerId?: string;
}

export interface N8nTag {
  id?: number | string;
  name: string;
  color?: string;
  createdAt?: string;
  updatedAt?: string;
}

export interface N8nTagsListResponse {
  data: N8nTag[];
  nextCursor?: string;
}

export interface N8nVariable {
  id?: string;
  key: string;
  value: string;
}

export interface N8nVariablesListResponse {
  data: N8nVariable[];
  nextCursor?: string;
}
export interface N8nConfig {
  baseUrl: string;
  apiKey?: string;
  username?: string;
  password?: string;
}

<<<<<<< HEAD
export interface N8nCredentialSchema {
  type: string;
  displayName: string;
  name: string;
  properties: Record<string, any>;
  required?: string[];
  description?: string;
  icon?: string;
  iconUrl?: string;
  category?: string;
=======
export interface N8nExecution {
  id: string;
  finished: boolean;
  mode: string;
  retryOf?: string;
  retrySuccessId?: string;
  startedAt: string;
  stoppedAt?: string;
  workflowId: string;
  waitTill?: string;
  status: 'new' | 'running' | 'success' | 'failed' | 'canceled' | 'crashed' | 'waiting';
  data?: {
    resultData?: {
      runData?: Record<string, any>;
      lastNodeExecuted?: string;
      error?: {
        name?: string;
        message?: string;
        description?: string;
        stack?: string;
      };
    };
    executionData?: {
      contextData?: Record<string, any>;
      nodeExecutionStack?: any[];
      metadata?: Record<string, any>;
      waitingExecution?: Record<string, any>;
      waitingExecutionSource?: Record<string, any>;
    };
  };
}

export interface N8nExecutionsListResponse {
  data: N8nExecution[];
  nextCursor?: string;
}

export interface N8nExecutionDeleteResponse {
  success: boolean;
}

export interface N8nWebhookUrls {
  testUrl: string;
  productionUrl: string;
}

export interface N8nExecutionResponse {
  executionId: string;
  status: string;
>>>>>>> e02cd5ce
}<|MERGE_RESOLUTION|>--- conflicted
+++ resolved
@@ -93,6 +93,7 @@
   data: N8nVariable[];
   nextCursor?: string;
 }
+
 export interface N8nConfig {
   baseUrl: string;
   apiKey?: string;
@@ -100,18 +101,6 @@
   password?: string;
 }
 
-<<<<<<< HEAD
-export interface N8nCredentialSchema {
-  type: string;
-  displayName: string;
-  name: string;
-  properties: Record<string, any>;
-  required?: string[];
-  description?: string;
-  icon?: string;
-  iconUrl?: string;
-  category?: string;
-=======
 export interface N8nExecution {
   id: string;
   finished: boolean;
@@ -161,5 +150,16 @@
 export interface N8nExecutionResponse {
   executionId: string;
   status: string;
->>>>>>> e02cd5ce
+}
+
+export interface N8nCredentialSchema {
+  type: string;
+  displayName: string;
+  name: string;
+  properties: Record<string, any>;
+  required?: string[];
+  description?: string;
+  icon?: string;
+  iconUrl?: string;
+  category?: string;
 }