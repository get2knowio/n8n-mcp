export interface N8nWorkflow {
  id?: number;
  name: string;
  nodes: N8nNode[];
  connections: N8nConnections;
  active?: boolean;
  settings?: Record<string, any>;
  staticData?: Record<string, any>;
  tags?: string[];
  pinData?: Record<string, any>;
  versionId?: string;
  meta?: Record<string, any>;
}

export interface N8nNode {
  id: string;
  name: string;
  type: string;
  typeVersion: number;
  position: [number, number];
  parameters?: Record<string, any>;
  credentials?: Record<string, string>;
  disabled?: boolean;
  notes?: string;
  color?: string;
  continueOnFail?: boolean;
  alwaysOutputData?: boolean;
  executeOnce?: boolean;
  retryOnFail?: boolean;
  maxTries?: number;
  waitBetweenTries?: number;
  onError?: string;
}

export interface N8nConnections {
  [key: string]: {
    [key: string]: Array<{
      node: string;
      type: string;
      index: number;
    }>;
  };
}

export interface N8nApiResponse<T> {
  data: T;
}

export interface N8nWorkflowsListResponse {
  data: N8nWorkflow[];
}

export interface N8nTag {
<<<<<<< HEAD
  id: string;
=======
  id?: number;
>>>>>>> de0bfdde
  name: string;
  color?: string;
  createdAt?: string;
  updatedAt?: string;
}

<<<<<<< HEAD
=======
export interface N8nTagsListResponse {
  data: N8nTag[];
  nextCursor?: string;
}

export interface N8nVariable {
  id?: string;
  key: string;
  value: string;
}

export interface N8nVariablesListResponse {
  data: N8nVariable[];
  nextCursor?: string;
}

>>>>>>> de0bfdde
export interface N8nConfig {
  baseUrl: string;
  apiKey?: string;
  username?: string;
  password?: string;
}

export interface N8nExecution {
  id: string;
  finished: boolean;
  mode: string;
  retryOf?: string;
  retrySuccessId?: string;
  startedAt: string;
  stoppedAt?: string;
  workflowId: string;
  waitTill?: string;
  status: 'new' | 'running' | 'success' | 'failed' | 'canceled' | 'crashed' | 'waiting';
  data?: {
    resultData?: {
      runData?: Record<string, any>;
      lastNodeExecuted?: string;
      error?: {
        name?: string;
        message?: string;
        description?: string;
        stack?: string;
      };
    };
    executionData?: {
      contextData?: Record<string, any>;
      nodeExecutionStack?: any[];
      metadata?: Record<string, any>;
      waitingExecution?: Record<string, any>;
      waitingExecutionSource?: Record<string, any>;
    };
  };
}

export interface N8nExecutionsListResponse {
  data: N8nExecution[];
  nextCursor?: string;
}

export interface N8nExecutionDeleteResponse {
  success: boolean;
}

export interface N8nWebhookUrls {
  testUrl: string;
  productionUrl: string;
}

export interface N8nExecutionResponse {
  executionId: string;
  status: string;
}<|MERGE_RESOLUTION|>--- conflicted
+++ resolved
@@ -51,19 +51,13 @@
 }
 
 export interface N8nTag {
-<<<<<<< HEAD
-  id: string;
-=======
-  id?: number;
->>>>>>> de0bfdde
+  id?: number | string;
   name: string;
   color?: string;
   createdAt?: string;
   updatedAt?: string;
 }
 
-<<<<<<< HEAD
-=======
 export interface N8nTagsListResponse {
   data: N8nTag[];
   nextCursor?: string;
@@ -79,8 +73,6 @@
   data: N8nVariable[];
   nextCursor?: string;
 }
-
->>>>>>> de0bfdde
 export interface N8nConfig {
   baseUrl: string;
   apiKey?: string;
