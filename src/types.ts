export interface N8nWorkflow {
  id?: number;
  name: string;
  nodes: N8nNode[];
  connections: N8nConnections;
  active?: boolean;
  settings?: Record<string, any>;
  staticData?: Record<string, any>;
  tags?: string[];
  pinData?: Record<string, any>;
  versionId?: string;
  meta?: Record<string, any>;
}

export interface N8nNode {
  id: string;
  name: string;
  type: string;
  typeVersion: number;
  position: [number, number];
  parameters?: Record<string, any>;
  credentials?: Record<string, string>;
  disabled?: boolean;
  notes?: string;
  color?: string;
  continueOnFail?: boolean;
  alwaysOutputData?: boolean;
  executeOnce?: boolean;
  retryOnFail?: boolean;
  maxTries?: number;
  waitBetweenTries?: number;
  onError?: string;
}

export interface N8nConnections {
  [key: string]: {
    [key: string]: Array<{
      node: string;
      type: string;
      index: number;
    }>;
  };
}

export interface N8nApiResponse<T> {
  data: T;
}

export interface N8nWorkflowsListResponse {
  data: N8nWorkflow[];
}

export interface N8nCredential {
  id?: number;
  name: string;
  type: string;
  data?: Record<string, any>;
  projectId?: string;
  ownerId?: string;
}

export interface TransferRequest {
  projectId?: string;
  newOwnerId?: string;
}

export interface TransferResponse {
  id: number;
  projectId?: string;
  newOwnerId?: string;
}

export interface N8nTag {
  id?: number | string;
  name: string;
  color?: string;
  createdAt?: string;
  updatedAt?: string;
}

export interface N8nTagsListResponse {
  data: N8nTag[];
  nextCursor?: string;
}

export interface N8nVariable {
  id?: string;
  key: string;
  value: string;
}

export interface N8nVariablesListResponse {
  data: N8nVariable[];
  nextCursor?: string;
}

export interface N8nConfig {
  baseUrl: string;
  apiKey?: string;
  username?: string;
  password?: string;
}

<<<<<<< HEAD
export interface N8nSourceControlPullResponse {
  ok: boolean;
  commit?: string;
=======
export interface N8nExecution {
  id: string;
  finished: boolean;
  mode: string;
  retryOf?: string;
  retrySuccessId?: string;
  startedAt: string;
  stoppedAt?: string;
  workflowId: string;
  waitTill?: string;
  status: 'new' | 'running' | 'success' | 'failed' | 'canceled' | 'crashed' | 'waiting';
  data?: {
    resultData?: {
      runData?: Record<string, any>;
      lastNodeExecuted?: string;
      error?: {
        name?: string;
        message?: string;
        description?: string;
        stack?: string;
      };
    };
    executionData?: {
      contextData?: Record<string, any>;
      nodeExecutionStack?: any[];
      metadata?: Record<string, any>;
      waitingExecution?: Record<string, any>;
      waitingExecutionSource?: Record<string, any>;
    };
  };
}

export interface N8nExecutionsListResponse {
  data: N8nExecution[];
  nextCursor?: string;
}

export interface N8nExecutionDeleteResponse {
  success: boolean;
}

export interface N8nWebhookUrls {
  testUrl: string;
  productionUrl: string;
}

export interface N8nExecutionResponse {
  executionId: string;
  status: string;
}

export interface N8nCredentialSchema {
  type: string;
  displayName: string;
  name: string;
  properties: Record<string, any>;
  required?: string[];
  description?: string;
  icon?: string;
  iconUrl?: string;
  category?: string;
>>>>>>> 069f22bf
}<|MERGE_RESOLUTION|>--- conflicted
+++ resolved
@@ -101,11 +101,6 @@
   password?: string;
 }
 
-<<<<<<< HEAD
-export interface N8nSourceControlPullResponse {
-  ok: boolean;
-  commit?: string;
-=======
 export interface N8nExecution {
   id: string;
   finished: boolean;
@@ -167,5 +162,9 @@
   icon?: string;
   iconUrl?: string;
   category?: string;
->>>>>>> 069f22bf
+}
+
+export interface N8nSourceControlPullResponse {
+  ok: boolean;
+  commit?: string;
 }