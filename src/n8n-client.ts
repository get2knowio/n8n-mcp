--- conflicted
+++ resolved
@@ -1,10 +1,23 @@
 import axios, { AxiosInstance } from 'axios';
-<<<<<<< HEAD
-import { 
-  N8nWorkflow, 
-  N8nConfig, 
-  N8nApiResponse, 
+import {
+  N8nWorkflow,
+  N8nConfig,
+  N8nApiResponse,
   N8nWorkflowsListResponse,
+  N8nTag,
+  N8nTagsListResponse,
+  N8nVariable,
+  N8nVariablesListResponse,
+  N8nExecution,
+  N8nExecutionsListResponse,
+  N8nExecutionDeleteResponse,
+  N8nWebhookUrls,
+  N8nExecutionResponse,
+  N8nCredential,
+  TransferRequest,
+  TransferResponse,
+  N8nCredentialSchema,
+  N8nSourceControlPullResponse,
   N8nNode,
   CreateNodeRequest,
   CreateNodeResponse,
@@ -15,26 +28,20 @@
   DeleteNodeRequest,
   DeleteNodeResponse,
   SetNodePositionRequest,
-  SetNodePositionResponse
+  SetNodePositionResponse,
 } from './types.js';
-=======
-import { N8nWorkflow, N8nConfig, N8nApiResponse, N8nWorkflowsListResponse, N8nTag, N8nTagsListResponse, N8nVariable, N8nVariablesListResponse, N8nExecution, N8nExecutionsListResponse, N8nExecutionDeleteResponse, N8nWebhookUrls, N8nExecutionResponse, N8nCredential, TransferRequest, TransferResponse, N8nCredentialSchema, N8nSourceControlPullResponse } from './types.js';
->>>>>>> c14585a8
 
 export class N8nClient {
   private api: AxiosInstance;
   private baseUrl: string;
 
   constructor(config: N8nConfig) {
-    this.baseUrl = config.baseUrl.replace(/\/$/, ''); // Remove trailing slash
+    this.baseUrl = config.baseUrl.replace(/\/$/, '');
     this.api = axios.create({
       baseURL: `${this.baseUrl}/api/v1`,
-      headers: {
-        'Content-Type': 'application/json',
-      },
-    });
-
-    // Setup authentication
+      headers: { 'Content-Type': 'application/json' },
+    });
+
     if (config.apiKey) {
       this.api.defaults.headers.common['X-N8N-API-KEY'] = config.apiKey;
     } else if (config.username && config.password) {
@@ -59,7 +66,8 @@
 
   async getWorkflowWithETag(id: number): Promise<{ workflow: N8nWorkflow; etag: string | null }> {
     const response = await this.api.get<N8nApiResponse<N8nWorkflow>>(`/workflows/${id}`);
-    const etag = response.headers.etag || response.headers.ETag || null;
+    const headers: any = response.headers || {};
+    const etag = headers.etag || headers.ETag || headers['etag'] || headers['ETag'] || null;
     return { workflow: response.data.data, etag };
   }
 
@@ -68,36 +76,17 @@
     return response.data.data;
   }
 
-<<<<<<< HEAD
-  async updateWorkflow(id: number, workflow: Partial<N8nWorkflow>, etag?: string): Promise<N8nWorkflow> {
-    const headers: Record<string, string> = {};
-    if (etag) {
-      headers['If-Match'] = etag;
-    }
-    
-    try {
-      const response = await this.api.patch<N8nApiResponse<N8nWorkflow>>(`/workflows/${id}`, workflow, { headers });
-      return response.data.data;
-    } catch (error: any) {
-      // Handle 412 Precondition Failed (concurrency conflict)
-      if (error.response?.status === 412) {
-        throw new Error(`Workflow ${id} was modified by another process. Please retry the operation.`);
-=======
   async updateWorkflow(id: number, workflow: Partial<N8nWorkflow>, ifMatch?: string): Promise<N8nWorkflow> {
     const headers: Record<string, string> = {};
-    if (ifMatch) {
-      headers['If-Match'] = ifMatch;
-    }
-
+    if (ifMatch) headers['If-Match'] = ifMatch;
     try {
-      const response = await this.api.put<N8nApiResponse<N8nWorkflow>>(`/workflows/${id}`, workflow, {
-        headers,
-      });
+      const response = await this.api.put<N8nApiResponse<N8nWorkflow>>(`/workflows/${id}`, workflow, { headers });
       return response.data.data;
     } catch (error: any) {
       if (error.response?.status === 412) {
-        throw new Error('Precondition failed: The workflow has been modified by another user. Please fetch the latest version and try again.');
->>>>>>> c14585a8
+        throw new Error(
+          'Precondition failed: The workflow has been modified by another user. Please fetch the latest version and try again.',
+        );
       }
       throw error;
     }
@@ -117,29 +106,23 @@
     return response.data.data;
   }
 
-<<<<<<< HEAD
-  // Granular node operations
+  // Graph mutation helpers
   private generateNodeId(): string {
     return `node_${Date.now()}_${Math.random().toString(36).substring(2, 8)}`;
   }
 
   private getDefaultPosition(existingNodes: N8nNode[]): [number, number] {
-    if (existingNodes.length === 0) {
-      return [250, 300];
-    }
-    
-    // Find the rightmost position and add some offset
-    const rightmostX = Math.max(...existingNodes.map(node => node.position[0]));
+    if (existingNodes.length === 0) return [250, 300];
+    const rightmostX = Math.max(...existingNodes.map((node) => node.position[0]));
     return [rightmostX + 200, 300];
   }
 
-  private async performWorkflowUpdate<T>(
+  private async performWorkflowUpdate(
     workflowId: number,
     operation: (workflow: N8nWorkflow) => void,
-    maxRetries: number = 3
+    maxRetries: number = 3,
   ): Promise<void> {
     let retries = 0;
-    
     while (retries < maxRetries) {
       try {
         const { workflow, etag } = await this.getWorkflowWithETag(workflowId);
@@ -147,10 +130,10 @@
         await this.updateWorkflow(workflowId, workflow, etag || undefined);
         return;
       } catch (error: any) {
-        if (error.message.includes('was modified by another process') && retries < maxRetries - 1) {
+        const message = error?.message || '';
+        if (message.includes('Precondition failed') && retries < maxRetries - 1) {
           retries++;
-          // Add exponential backoff
-          await new Promise(resolve => setTimeout(resolve, Math.pow(2, retries) * 100));
+          await new Promise((resolve) => setTimeout(resolve, Math.pow(2, retries) * 100));
           continue;
         }
         throw error;
@@ -160,155 +143,99 @@
 
   async createNode(request: CreateNodeRequest): Promise<CreateNodeResponse> {
     const nodeId = this.generateNodeId();
-    
     await this.performWorkflowUpdate(request.workflowId, (workflow) => {
       const position = request.position || this.getDefaultPosition(workflow.nodes);
-      
       const newNode: N8nNode = {
         id: nodeId,
         name: request.name || request.type.split('.').pop() || 'New Node',
         type: request.type,
-        typeVersion: 1, // Default to version 1
+        typeVersion: 1,
         position,
         parameters: request.params || {},
         credentials: request.credentials || {},
       };
-
       workflow.nodes.push(newNode);
     });
-    
     return { nodeId };
   }
 
   async updateNode(request: UpdateNodeRequest): Promise<UpdateNodeResponse> {
     await this.performWorkflowUpdate(request.workflowId, (workflow) => {
-      const nodeIndex = workflow.nodes.findIndex(node => node.id === request.nodeId);
+      const nodeIndex = workflow.nodes.findIndex((node) => node.id === request.nodeId);
       if (nodeIndex === -1) {
         throw new Error(`Node with id ${request.nodeId} not found in workflow ${request.workflowId}`);
       }
-
       const node = workflow.nodes[nodeIndex];
-      
-      // Update the node properties
-      if (request.params !== undefined) {
-        node.parameters = { ...node.parameters, ...request.params };
-      }
-      if (request.credentials !== undefined) {
-        node.credentials = { ...node.credentials, ...request.credentials };
-      }
-      if (request.name !== undefined) {
-        node.name = request.name;
-      }
-      if (request.typeVersion !== undefined) {
-        node.typeVersion = request.typeVersion;
-      }
-    });
-    
+      if (request.params !== undefined) node.parameters = { ...node.parameters, ...request.params };
+      if (request.credentials !== undefined) node.credentials = { ...node.credentials, ...request.credentials };
+      if (request.name !== undefined) node.name = request.name;
+      if (request.typeVersion !== undefined) node.typeVersion = request.typeVersion;
+    });
     return { nodeId: request.nodeId };
   }
 
   async connectNodes(request: ConnectNodesRequest): Promise<ConnectNodesResponse> {
     await this.performWorkflowUpdate(request.workflowId, (workflow) => {
-      // Verify both nodes exist
-      const fromNode = workflow.nodes.find(node => node.id === request.from.nodeId);
-      const toNode = workflow.nodes.find(node => node.id === request.to.nodeId);
-      
-      if (!fromNode) {
-        throw new Error(`Source node ${request.from.nodeId} not found in workflow ${request.workflowId}`);
-      }
-      if (!toNode) {
-        throw new Error(`Target node ${request.to.nodeId} not found in workflow ${request.workflowId}`);
-      }
-
-      // Initialize connections for the from node if it doesn't exist
-      if (!workflow.connections[fromNode.name]) {
-        workflow.connections[fromNode.name] = {};
-      }
-      
-      // Use 'main' as the default connection type
-      if (!workflow.connections[fromNode.name].main) {
-        workflow.connections[fromNode.name].main = [];
-      }
-
-      // Ensure the output index exists
-      const outputIndex = request.from.outputIndex || 0;
-      if (!workflow.connections[fromNode.name].main[outputIndex]) {
-        workflow.connections[fromNode.name].main[outputIndex] = [];
-      }
-
-      // Add the connection
-      const connection = {
-        node: toNode.name,
-        type: 'main',
-        index: request.to.inputIndex || 0,
-      };
-
-      // Check if connection already exists
-      const existingConnection = workflow.connections[fromNode.name].main[outputIndex]
-        .find(conn => conn.node === connection.node && conn.index === connection.index);
-      
-      if (!existingConnection) {
-        workflow.connections[fromNode.name].main[outputIndex].push(connection);
-      }
-    });
-    
+      const fromNode = workflow.nodes.find((node) => node.id === request.from.nodeId);
+      const toNode = workflow.nodes.find((node) => node.id === request.to.nodeId);
+      if (!fromNode) throw new Error(`Source node ${request.from.nodeId} not found in workflow ${request.workflowId}`);
+      if (!toNode) throw new Error(`Target node ${request.to.nodeId} not found in workflow ${request.workflowId}`);
+
+      const connections: any = workflow.connections as any;
+      if (!connections[fromNode.name]) connections[fromNode.name] = {};
+      const fromMain = connections[fromNode.name].main || [];
+      connections[fromNode.name].main = fromMain;
+      const outputIndex = request.from.outputIndex ?? 0;
+      if (!fromMain[outputIndex]) fromMain[outputIndex] = [];
+      const connection = { node: toNode.name, type: 'main', index: request.to.inputIndex ?? 0 };
+      const exists = fromMain[outputIndex].some((conn: any) => conn.node === connection.node && conn.index === connection.index);
+      if (!exists) fromMain[outputIndex].push(connection);
+    });
     return { ok: true };
   }
 
   async deleteNode(request: DeleteNodeRequest): Promise<DeleteNodeResponse> {
     await this.performWorkflowUpdate(request.workflowId, (workflow) => {
-      const nodeIndex = workflow.nodes.findIndex(node => node.id === request.nodeId);
+      const nodeIndex = workflow.nodes.findIndex((node) => node.id === request.nodeId);
       if (nodeIndex === -1) {
         throw new Error(`Node with id ${request.nodeId} not found in workflow ${request.workflowId}`);
       }
-
       const nodeName = workflow.nodes[nodeIndex].name;
-      
-      // Remove the node
       workflow.nodes.splice(nodeIndex, 1);
-      
-      // Remove all connections to and from this node
-      // Remove outgoing connections
-      delete workflow.connections[nodeName];
-      
-      // Remove incoming connections
-      Object.keys(workflow.connections).forEach(sourceNodeName => {
-        Object.keys(workflow.connections[sourceNodeName]).forEach(outputType => {
-          workflow.connections[sourceNodeName][outputType] = 
-            workflow.connections[sourceNodeName][outputType].map(outputArray => 
-              outputArray.filter(conn => conn.node !== nodeName)
-            );
+      const connections: any = workflow.connections as any;
+      delete connections[nodeName];
+      Object.keys(connections).forEach((sourceNodeName) => {
+        Object.keys(connections[sourceNodeName]).forEach((outputType) => {
+          connections[sourceNodeName][outputType] = connections[sourceNodeName][outputType].map((outputArray: any[]) =>
+            outputArray.filter((conn: any) => conn.node !== nodeName),
+          );
         });
       });
     });
-    
     return { ok: true };
   }
 
   async setNodePosition(request: SetNodePositionRequest): Promise<SetNodePositionResponse> {
     await this.performWorkflowUpdate(request.workflowId, (workflow) => {
-      const nodeIndex = workflow.nodes.findIndex(node => node.id === request.nodeId);
+      const nodeIndex = workflow.nodes.findIndex((node) => node.id === request.nodeId);
       if (nodeIndex === -1) {
         throw new Error(`Node with id ${request.nodeId} not found in workflow ${request.workflowId}`);
       }
-
       workflow.nodes[nodeIndex].position = [request.x, request.y];
     });
-    
     return { ok: true };
-=======
+  }
+
   async sourceControlPull(): Promise<N8nSourceControlPullResponse> {
     const response = await this.api.post<N8nApiResponse<N8nSourceControlPullResponse>>('/source-control/pull');
     return response.data.data;
   }
 
-  // New: Credential schema fetcher
   async getCredentialSchema(credentialTypeName: string): Promise<N8nCredentialSchema> {
     const response = await this.api.get<N8nApiResponse<N8nCredentialSchema>>(`/credential-types/${credentialTypeName}`);
     return response.data.data;
   }
 
-  // Transfer API methods  
   async transferWorkflow(id: number, transferData: TransferRequest): Promise<TransferResponse> {
     const response = await this.api.put<N8nApiResponse<TransferResponse>>(`/workflows/${id}/transfer`, transferData);
     return response.data.data;
@@ -319,7 +246,6 @@
     return response.data.data;
   }
 
-  // Workflow Tags API methods
   async listWorkflowTags(workflowId: number): Promise<N8nTag[]> {
     const response = await this.api.get<N8nApiResponse<N8nTag[]>>(`/workflows/${workflowId}/tags`);
     return response.data.data;
@@ -330,15 +256,12 @@
     return response.data.data;
   }
 
-  // Tags API methods
   async listTags(limit?: number, cursor?: string): Promise<N8nTagsListResponse> {
     const params = new URLSearchParams();
     if (limit) params.append('limit', limit.toString());
     if (cursor) params.append('cursor', cursor);
-    
     const queryString = params.toString();
     const url = queryString ? `/tags?${queryString}` : '/tags';
-    
     const response = await this.api.get<N8nTagsListResponse>(url);
     return response.data;
   }
@@ -362,7 +285,6 @@
     await this.api.delete(`/tags/${id}`);
   }
 
-  // Variables API methods
   async listVariables(limit?: number, cursor?: string): Promise<N8nVariablesListResponse> {
     const params = new URLSearchParams();
     if (limit) params.append('limit', limit.toString());
@@ -387,20 +309,11 @@
     return { ok: true };
   }
 
-  // Executions API methods
   async listExecutions(options?: { limit?: number; cursor?: string; workflowId?: string }): Promise<N8nExecutionsListResponse> {
     const params = new URLSearchParams();
-    
-    if (options?.limit) {
-      params.append('limit', options.limit.toString());
-    }
-    if (options?.cursor) {
-      params.append('cursor', options.cursor);
-    }
-    if (options?.workflowId) {
-      params.append('workflowId', options.workflowId);
-    }
-
+    if (options?.limit) params.append('limit', options.limit.toString());
+    if (options?.cursor) params.append('cursor', options.cursor);
+    if (options?.workflowId) params.append('workflowId', options.workflowId);
     const url = `/executions${params.toString() ? `?${params.toString()}` : ''}`;
     const response = await this.api.get<N8nExecutionsListResponse>(url);
     return response.data;
@@ -416,81 +329,39 @@
     return { success: true };
   }
 
-  // Webhook URLs method
   async getWebhookUrls(workflowId: number, nodeId: string): Promise<N8nWebhookUrls> {
-    // Get the workflow to find the webhook node
     const workflow = await this.getWorkflow(workflowId);
-    const webhookNode = workflow.nodes.find(node => node.id === nodeId);
-    
-    if (!webhookNode) {
-      throw new Error(`Node with ID '${nodeId}' not found in workflow ${workflowId}`);
-    }
-    
+    const webhookNode = workflow.nodes.find((node) => node.id === nodeId);
+    if (!webhookNode) throw new Error(`Node with ID '${nodeId}' not found in workflow ${workflowId}`);
     if (webhookNode.type !== 'n8n-nodes-base.webhook') {
       throw new Error(`Node '${nodeId}' is not a webhook node (type: ${webhookNode.type})`);
     }
-    
     const path = webhookNode.parameters?.path || '';
-    if (!path) {
-      throw new Error(`Webhook node '${nodeId}' does not have a path configured`);
-    }
-    
-    // Construct URLs based on n8n's webhook URL pattern
+    if (!path) throw new Error(`Webhook node '${nodeId}' does not have a path configured`);
     const testUrl = `${this.baseUrl}/webhook-test/${path}`;
     const productionUrl = `${this.baseUrl}/webhook/${path}`;
-    
-    return {
-      testUrl,
-      productionUrl
-    };
-  }
-
-  // Manual execution method
+    return { testUrl, productionUrl };
+  }
+
   async runOnce(workflowId: number, input?: any): Promise<N8nExecutionResponse> {
     try {
-      // Get the workflow to check if it's a trigger workflow
       const workflow = await this.getWorkflow(workflowId);
-      
-      // Check if workflow has trigger nodes (starts automatically)
-      const hasTriggerNodes = workflow.nodes.some(node => 
-        node.type === 'n8n-nodes-base.webhook' ||
-        node.type === 'n8n-nodes-base.cron' ||
-        node.type.includes('trigger')
+      const hasTriggerNodes = workflow.nodes.some(
+        (node) => node.type === 'n8n-nodes-base.webhook' || node.type === 'n8n-nodes-base.cron' || node.type.includes('trigger'),
       );
-      
-      // For trigger workflows, we need to use a different approach
       if (hasTriggerNodes) {
-        // Use the executions endpoint to manually trigger
-        const executionData = {
-          workflowData: workflow,
-          runData: input || {}
-        };
-        
+        const executionData = { workflowData: workflow, runData: input || {} };
         const response = await this.api.post<N8nApiResponse<any>>('/executions', executionData);
-        
-        return {
-          executionId: response.data.data.id || response.data.data.executionId,
-          status: response.data.data.status || 'running'
-        };
+        return { executionId: response.data.data.id || response.data.data.executionId, status: response.data.data.status || 'running' };
       } else {
-        // For manual workflows, trigger directly
-        const response = await this.api.post<N8nApiResponse<any>>(`/workflows/${workflowId}/execute`, {
-          data: input || {}
-        });
-        
-        return {
-          executionId: response.data.data.id || response.data.data.executionId,
-          status: response.data.data.status || 'running'
-        };
-      }
-    } catch (error) {
-      // If the workflow can't be executed (e.g., no trigger nodes for manual workflow),
-      // provide a helpful error message
+        const response = await this.api.post<N8nApiResponse<any>>(`/workflows/${workflowId}/execute`, { data: input || {} });
+        return { executionId: response.data.data.id || response.data.data.executionId, status: response.data.data.status || 'running' };
+      }
+    } catch (error: any) {
       if (error instanceof Error && error.message.includes('404')) {
         throw new Error(`Workflow ${workflowId} not found or cannot be executed manually`);
       }
       throw error;
     }
->>>>>>> c14585a8
   }
 }