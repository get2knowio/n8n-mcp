--- conflicted
+++ resolved
@@ -1,9 +1,5 @@
 import axios, { AxiosInstance } from 'axios';
-<<<<<<< HEAD
-import { N8nWorkflow, N8nConfig, N8nApiResponse, N8nWorkflowsListResponse, N8nExecution, N8nExecutionsListResponse, N8nExecutionDeleteResponse } from './types.js';
-=======
-import { N8nWorkflow, N8nConfig, N8nApiResponse, N8nWorkflowsListResponse, N8nWebhookUrls, N8nExecutionResponse } from './types.js';
->>>>>>> 987b2506
+import { N8nWorkflow, N8nConfig, N8nApiResponse, N8nWorkflowsListResponse, N8nExecution, N8nExecutionsListResponse, N8nExecutionDeleteResponse, N8nWebhookUrls, N8nExecutionResponse } from './types.js';
 
 export class N8nClient {
   private api: AxiosInstance;
@@ -61,7 +57,6 @@
     return response.data.data;
   }
 
-<<<<<<< HEAD
   async listExecutions(options?: { limit?: number; cursor?: string; workflowId?: string }): Promise<N8nExecutionsListResponse> {
     const params = new URLSearchParams();
     
@@ -88,7 +83,8 @@
   async deleteExecution(id: string): Promise<N8nExecutionDeleteResponse> {
     await this.api.delete(`/executions/${id}`);
     return { success: true };
-=======
+  }
+
   async getWebhookUrls(workflowId: number, nodeId: string): Promise<N8nWebhookUrls> {
     // Get the workflow to find the webhook node
     const workflow = await this.getWorkflow(workflowId);
@@ -162,6 +158,6 @@
       }
       throw error;
     }
->>>>>>> 987b2506
+  }
   }
 }