import axios, { AxiosInstance } from 'axios';
<<<<<<< HEAD
import { N8nWorkflow, N8nConfig, N8nApiResponse, N8nWorkflowsListResponse, N8nNodeType, N8nNodeExample, ValidationResult } from './types.js';
import { getNodeTypes, getNodeType, getNodeExamples } from './node-registry.js';
import { validateFullNodeConfig } from './node-validator.js';
=======
import {
  N8nWorkflow,
  N8nConfig,
  N8nApiResponse,
  N8nWorkflowsListResponse,
  N8nTag,
  N8nTagsListResponse,
  N8nVariable,
  N8nVariablesListResponse,
  N8nExecution,
  N8nExecutionsListResponse,
  N8nExecutionDeleteResponse,
  N8nWebhookUrls,
  N8nExecutionResponse,
  N8nCredential,
  TransferRequest,
  TransferResponse,
  N8nCredentialSchema,
  N8nSourceControlPullResponse,
  N8nNode,
  CreateNodeRequest,
  CreateNodeResponse,
  UpdateNodeRequest,
  UpdateNodeResponse,
  ConnectNodesRequest,
  ConnectNodesResponse,
  DeleteNodeRequest,
  DeleteNodeResponse,
  SetNodePositionRequest,
  SetNodePositionResponse,
  PatchOperation,
  ApplyOpsResponse
} from './types.js';
import { WorkflowOperationsProcessor } from './operations.js';
>>>>>>> 357d552d

export class N8nClient {
  private api: AxiosInstance;
  private baseUrl: string;
  private operationsProcessor: WorkflowOperationsProcessor;

  constructor(config: N8nConfig) {
    this.baseUrl = config.baseUrl.replace(/\/$/, '');
    this.api = axios.create({
      baseURL: `${this.baseUrl}/api/v1`,
      headers: { 'Content-Type': 'application/json' },
    });

    this.operationsProcessor = new WorkflowOperationsProcessor();

    // Setup authentication
    if (config.apiKey) {
      this.api.defaults.headers.common['X-N8N-API-KEY'] = config.apiKey;
    } else if (config.username && config.password) {
      const auth = Buffer.from(`${config.username}:${config.password}`).toString('base64');
      this.api.defaults.headers.common['Authorization'] = `Basic ${auth}`;
    }
  }

  async listWorkflows(limit?: number, cursor?: string): Promise<N8nWorkflowsListResponse> {
    const params = new URLSearchParams();
    if (limit) params.append('limit', limit.toString());
    if (cursor) params.append('cursor', cursor);
    const url = params.toString() ? `/workflows?${params.toString()}` : '/workflows';
    const response = await this.api.get<N8nWorkflowsListResponse>(url);
    return response.data;
  }

  async getWorkflow(id: number): Promise<N8nWorkflow> {
    const response = await this.api.get<N8nApiResponse<N8nWorkflow>>(`/workflows/${id}`);
    return response.data.data;
  }

  async getWorkflowWithETag(id: number): Promise<{ workflow: N8nWorkflow; etag: string | null }> {
    const response = await this.api.get<N8nApiResponse<N8nWorkflow>>(`/workflows/${id}`);
    const headers: any = response.headers || {};
    const etag = headers.etag || headers.ETag || headers['etag'] || headers['ETag'] || null;
    return { workflow: response.data.data, etag };
  }

  async createWorkflow(workflow: Omit<N8nWorkflow, 'id'>): Promise<N8nWorkflow> {
    const response = await this.api.post<N8nApiResponse<N8nWorkflow>>('/workflows', workflow);
    return response.data.data;
  }

  async updateWorkflow(id: number, workflow: Partial<N8nWorkflow>, ifMatch?: string): Promise<N8nWorkflow> {
    const headers: Record<string, string> = {};
    if (ifMatch) headers['If-Match'] = ifMatch;
    try {
      const response = await this.api.put<N8nApiResponse<N8nWorkflow>>(`/workflows/${id}`, workflow, { headers });
      return response.data.data;
    } catch (error: any) {
      if (error.response?.status === 412) {
        throw new Error(
          'Precondition failed: The workflow has been modified by another user. Please fetch the latest version and try again.',
        );
      }
      throw error;
    }
  }

  async deleteWorkflow(id: number): Promise<void> {
    await this.api.delete(`/workflows/${id}`);
  }

  async activateWorkflow(id: number): Promise<N8nWorkflow> {
    const response = await this.api.post<N8nApiResponse<N8nWorkflow>>(`/workflows/${id}/activate`);
    return response.data.data;
  }

  async deactivateWorkflow(id: number): Promise<N8nWorkflow> {
    const response = await this.api.post<N8nApiResponse<N8nWorkflow>>(`/workflows/${id}/deactivate`);
    return response.data.data;
  }

<<<<<<< HEAD
  // Node type metadata methods
  
  /**
   * Get all available node types from curated catalog
   */
  async getNodeTypes(): Promise<N8nNodeType[]> {
    // Try to get from n8n API first (if available in future)
    // For now, use curated catalog
    return getNodeTypes();
  }

  /**
   * Get a specific node type by name
   */
  async getNodeTypeByName(typeName: string): Promise<N8nNodeType | null> {
    // Try to get from n8n API first (if available in future)
    // For now, use curated catalog
    const nodeType = getNodeType(typeName);
    return nodeType || null;
  }

  /**
   * Get examples for a specific node type
   */
  async getNodeTypeExamples(typeName: string): Promise<N8nNodeExample[]> {
    return getNodeExamples(typeName);
  }

  /**
   * Validate a node configuration
   */
  async validateNodeConfiguration(
    nodeType: string,
    parameters: Record<string, any>,
    credentials?: Record<string, string>
  ): Promise<ValidationResult> {
    return validateFullNodeConfig(nodeType, parameters, credentials);
=======
  /**
   * Apply a batch of operations to a workflow atomically
   */
  async applyOperations(workflowId: number, operations: PatchOperation[]): Promise<ApplyOpsResponse> {
    try {
      // Get the current workflow
      const currentWorkflow = await this.getWorkflow(workflowId);

      // Apply operations using the processor
      const result = await this.operationsProcessor.applyOperations(currentWorkflow, operations);

      if (!result.success) {
        return result;
      }

      // If operations were successful, update the workflow
      try {
        const updatedWorkflow = await this.updateWorkflow(workflowId, result.workflow!);
        return {
          success: true,
          workflow: updatedWorkflow
        };
      } catch (error) {
        // Handle version drift or other update errors
        const errorMessage = error instanceof Error ? error.message : 'Failed to update workflow';
        
        // Check if it's a version drift error (this depends on n8n's error response format)
        if (errorMessage.includes('version') || errorMessage.includes('conflict') || errorMessage.includes('409')) {
          return {
            success: false,
            errors: [{
              operationIndex: -1,
              operation: operations[0], // fallback
              error: 'Version drift detected: workflow was modified by another process',
              details: errorMessage
            }]
          };
        }

        return {
          success: false,
          errors: [{
            operationIndex: -1,
            operation: operations[0], // fallback
            error: `Failed to save workflow: ${errorMessage}`,
            details: error
          }]
        };
      }
    } catch (error) {
      const errorMessage = error instanceof Error ? error.message : 'Unknown error';
      return {
        success: false,
        errors: [{
          operationIndex: -1,
          operation: operations[0] || { type: 'unknown' } as any,
          error: `Failed to retrieve workflow: ${errorMessage}`,
          details: error
        }]
      };
    }
  }

  // Graph mutation helpers
  private generateNodeId(): string {
    return `node_${Date.now()}_${Math.random().toString(36).substring(2, 8)}`;
  }

  private getDefaultPosition(existingNodes: N8nNode[]): [number, number] {
    if (existingNodes.length === 0) return [250, 300];
    const rightmostX = Math.max(...existingNodes.map((node) => node.position[0]));
    return [rightmostX + 200, 300];
  }

  private async performWorkflowUpdate(
    workflowId: number,
    operation: (workflow: N8nWorkflow) => void,
    maxRetries: number = 3,
  ): Promise<void> {
    let retries = 0;
    while (retries < maxRetries) {
      try {
        const { workflow, etag } = await this.getWorkflowWithETag(workflowId);
        operation(workflow);
        await this.updateWorkflow(workflowId, workflow, etag || undefined);
        return;
      } catch (error: any) {
        const message = error?.message || '';
        if (message.includes('Precondition failed') && retries < maxRetries - 1) {
          retries++;
          await new Promise((resolve) => setTimeout(resolve, Math.pow(2, retries) * 100));
          continue;
        }
        throw error;
      }
    }
  }

  async createNode(request: CreateNodeRequest): Promise<CreateNodeResponse> {
    const nodeId = this.generateNodeId();
    await this.performWorkflowUpdate(request.workflowId, (workflow) => {
      const position = request.position || this.getDefaultPosition(workflow.nodes);
      const newNode: N8nNode = {
        id: nodeId,
        name: request.name || request.type.split('.').pop() || 'New Node',
        type: request.type,
        typeVersion: 1,
        position,
        parameters: request.params || {},
        credentials: request.credentials || {},
      };
      workflow.nodes.push(newNode);
    });
    return { nodeId };
  }

  async updateNode(request: UpdateNodeRequest): Promise<UpdateNodeResponse> {
    await this.performWorkflowUpdate(request.workflowId, (workflow) => {
      const nodeIndex = workflow.nodes.findIndex((node) => node.id === request.nodeId);
      if (nodeIndex === -1) {
        throw new Error(`Node with id ${request.nodeId} not found in workflow ${request.workflowId}`);
      }
      const node = workflow.nodes[nodeIndex];
      if (request.params !== undefined) node.parameters = { ...node.parameters, ...request.params };
      if (request.credentials !== undefined) node.credentials = { ...node.credentials, ...request.credentials };
      if (request.name !== undefined) node.name = request.name;
      if (request.typeVersion !== undefined) node.typeVersion = request.typeVersion;
    });
    return { nodeId: request.nodeId };
  }

  async connectNodes(request: ConnectNodesRequest): Promise<ConnectNodesResponse> {
    await this.performWorkflowUpdate(request.workflowId, (workflow) => {
      const fromNode = workflow.nodes.find((node) => node.id === request.from.nodeId);
      const toNode = workflow.nodes.find((node) => node.id === request.to.nodeId);
      if (!fromNode) throw new Error(`Source node ${request.from.nodeId} not found in workflow ${request.workflowId}`);
      if (!toNode) throw new Error(`Target node ${request.to.nodeId} not found in workflow ${request.workflowId}`);

      const connections: any = workflow.connections as any;
      if (!connections[fromNode.name]) connections[fromNode.name] = {};
      const fromMain = connections[fromNode.name].main || [];
      connections[fromNode.name].main = fromMain;
      const outputIndex = request.from.outputIndex ?? 0;
      if (!fromMain[outputIndex]) fromMain[outputIndex] = [];
      const connection = { node: toNode.name, type: 'main', index: request.to.inputIndex ?? 0 };
      const exists = fromMain[outputIndex].some((conn: any) => conn.node === connection.node && conn.index === connection.index);
      if (!exists) fromMain[outputIndex].push(connection);
    });
    return { ok: true };
  }

  async deleteNode(request: DeleteNodeRequest): Promise<DeleteNodeResponse> {
    await this.performWorkflowUpdate(request.workflowId, (workflow) => {
      const nodeIndex = workflow.nodes.findIndex((node) => node.id === request.nodeId);
      if (nodeIndex === -1) {
        throw new Error(`Node with id ${request.nodeId} not found in workflow ${request.workflowId}`);
      }
      const nodeName = workflow.nodes[nodeIndex].name;
      workflow.nodes.splice(nodeIndex, 1);
      const connections: any = workflow.connections as any;
      delete connections[nodeName];
      Object.keys(connections).forEach((sourceNodeName) => {
        Object.keys(connections[sourceNodeName]).forEach((outputType) => {
          connections[sourceNodeName][outputType] = connections[sourceNodeName][outputType].map((outputArray: any[]) =>
            outputArray.filter((conn: any) => conn.node !== nodeName),
          );
        });
      });
    });
    return { ok: true };
  }

  async setNodePosition(request: SetNodePositionRequest): Promise<SetNodePositionResponse> {
    await this.performWorkflowUpdate(request.workflowId, (workflow) => {
      const nodeIndex = workflow.nodes.findIndex((node) => node.id === request.nodeId);
      if (nodeIndex === -1) {
        throw new Error(`Node with id ${request.nodeId} not found in workflow ${request.workflowId}`);
      }
      workflow.nodes[nodeIndex].position = [request.x, request.y];
    });
    return { ok: true };
  }

  async sourceControlPull(): Promise<N8nSourceControlPullResponse> {
    const response = await this.api.post<N8nApiResponse<N8nSourceControlPullResponse>>('/source-control/pull');
    return response.data.data;
  }

  async getCredentialSchema(credentialTypeName: string): Promise<N8nCredentialSchema> {
    const response = await this.api.get<N8nApiResponse<N8nCredentialSchema>>(`/credential-types/${credentialTypeName}`);
    return response.data.data;
  }

  async transferWorkflow(id: number, transferData: TransferRequest): Promise<TransferResponse> {
    const response = await this.api.put<N8nApiResponse<TransferResponse>>(`/workflows/${id}/transfer`, transferData);
    return response.data.data;
  }

  async transferCredential(id: number, transferData: TransferRequest): Promise<TransferResponse> {
    const response = await this.api.put<N8nApiResponse<TransferResponse>>(`/credentials/${id}/transfer`, transferData);
    return response.data.data;
  }

  async listWorkflowTags(workflowId: number): Promise<N8nTag[]> {
    const response = await this.api.get<N8nApiResponse<N8nTag[]>>(`/workflows/${workflowId}/tags`);
    return response.data.data;
  }

  async setWorkflowTags(workflowId: number, tagIds: (string | number)[]): Promise<N8nTag[]> {
    const response = await this.api.put<N8nApiResponse<N8nTag[]>>(`/workflows/${workflowId}/tags`, { tagIds });
    return response.data.data;
  }

  async listTags(limit?: number, cursor?: string): Promise<N8nTagsListResponse> {
    const params = new URLSearchParams();
    if (limit) params.append('limit', limit.toString());
    if (cursor) params.append('cursor', cursor);
    const queryString = params.toString();
    const url = queryString ? `/tags?${queryString}` : '/tags';
    const response = await this.api.get<N8nTagsListResponse>(url);
    return response.data;
  }

  async getTag(id: number): Promise<N8nTag> {
    const response = await this.api.get<N8nApiResponse<N8nTag>>(`/tags/${id}`);
    return response.data.data;
  }

  async createTag(tag: Omit<N8nTag, 'id' | 'createdAt' | 'updatedAt'>): Promise<N8nTag> {
    const response = await this.api.post<N8nApiResponse<N8nTag>>('/tags', tag);
    return response.data.data;
  }

  async updateTag(id: number, tag: Partial<Omit<N8nTag, 'id' | 'createdAt' | 'updatedAt'>>): Promise<N8nTag> {
    const response = await this.api.put<N8nApiResponse<N8nTag>>(`/tags/${id}`, tag);
    return response.data.data;
  }

  async deleteTag(id: number): Promise<void> {
    await this.api.delete(`/tags/${id}`);
  }

  async listVariables(limit?: number, cursor?: string): Promise<N8nVariablesListResponse> {
    const params = new URLSearchParams();
    if (limit) params.append('limit', limit.toString());
    if (cursor) params.append('cursor', cursor);
    const url = params.toString() ? `/variables?${params.toString()}` : '/variables';
    const response = await this.api.get<N8nVariablesListResponse>(url);
    return response.data;
  }

  async createVariable(variable: Omit<N8nVariable, 'id'>): Promise<N8nVariable> {
    const response = await this.api.post<N8nApiResponse<N8nVariable>>('/variables', variable);
    return response.data.data;
  }

  async updateVariable(id: string, variable: Partial<N8nVariable>): Promise<N8nVariable> {
    const response = await this.api.put<N8nApiResponse<N8nVariable>>(`/variables/${id}`, variable);
    return response.data.data;
  }

  async deleteVariable(id: string): Promise<{ ok: boolean }> {
    await this.api.delete(`/variables/${id}`);
    return { ok: true };
  }

  async listExecutions(options?: { limit?: number; cursor?: string; workflowId?: string }): Promise<N8nExecutionsListResponse> {
    const params = new URLSearchParams();
    if (options?.limit) params.append('limit', options.limit.toString());
    if (options?.cursor) params.append('cursor', options.cursor);
    if (options?.workflowId) params.append('workflowId', options.workflowId);
    const url = `/executions${params.toString() ? `?${params.toString()}` : ''}`;
    const response = await this.api.get<N8nExecutionsListResponse>(url);
    return response.data;
  }

  async getExecution(id: string): Promise<N8nExecution> {
    const response = await this.api.get<N8nApiResponse<N8nExecution>>(`/executions/${id}`);
    return response.data.data;
  }

  async deleteExecution(id: string): Promise<N8nExecutionDeleteResponse> {
    await this.api.delete(`/executions/${id}`);
    return { success: true };
  }

  async getWebhookUrls(workflowId: number, nodeId: string): Promise<N8nWebhookUrls> {
    const workflow = await this.getWorkflow(workflowId);
    const webhookNode = workflow.nodes.find((node) => node.id === nodeId);
    if (!webhookNode) throw new Error(`Node with ID '${nodeId}' not found in workflow ${workflowId}`);
    if (webhookNode.type !== 'n8n-nodes-base.webhook') {
      throw new Error(`Node '${nodeId}' is not a webhook node (type: ${webhookNode.type})`);
    }
    const path = webhookNode.parameters?.path || '';
    if (!path) throw new Error(`Webhook node '${nodeId}' does not have a path configured`);
    const testUrl = `${this.baseUrl}/webhook-test/${path}`;
    const productionUrl = `${this.baseUrl}/webhook/${path}`;
    return { testUrl, productionUrl };
  }

  async runOnce(workflowId: number, input?: any): Promise<N8nExecutionResponse> {
    try {
      const workflow = await this.getWorkflow(workflowId);
      const hasTriggerNodes = workflow.nodes.some(
        (node) => node.type === 'n8n-nodes-base.webhook' || node.type === 'n8n-nodes-base.cron' || node.type.includes('trigger'),
      );
      if (hasTriggerNodes) {
        const executionData = { workflowData: workflow, runData: input || {} };
        const response = await this.api.post<N8nApiResponse<any>>('/executions', executionData);
        return { executionId: response.data.data.id || response.data.data.executionId, status: response.data.data.status || 'running' };
      } else {
        const response = await this.api.post<N8nApiResponse<any>>(`/workflows/${workflowId}/execute`, { data: input || {} });
        return { executionId: response.data.data.id || response.data.data.executionId, status: response.data.data.status || 'running' };
      }
    } catch (error: any) {
      if (error instanceof Error && error.message.includes('404')) {
        throw new Error(`Workflow ${workflowId} not found or cannot be executed manually`);
      }
      throw error;
    }
>>>>>>> 357d552d
  }
}<|MERGE_RESOLUTION|>--- conflicted
+++ resolved
@@ -1,9 +1,4 @@
 import axios, { AxiosInstance } from 'axios';
-<<<<<<< HEAD
-import { N8nWorkflow, N8nConfig, N8nApiResponse, N8nWorkflowsListResponse, N8nNodeType, N8nNodeExample, ValidationResult } from './types.js';
-import { getNodeTypes, getNodeType, getNodeExamples } from './node-registry.js';
-import { validateFullNodeConfig } from './node-validator.js';
-=======
 import {
   N8nWorkflow,
   N8nConfig,
@@ -35,10 +30,14 @@
   SetNodePositionRequest,
   SetNodePositionResponse,
   PatchOperation,
-  ApplyOpsResponse
+  ApplyOpsResponse,
+  N8nNodeType,
+  N8nNodeExample,
+  ValidationResult
 } from './types.js';
 import { WorkflowOperationsProcessor } from './operations.js';
->>>>>>> 357d552d
+import { getNodeTypes, getNodeType, getNodeExamples } from './node-registry.js';
+import { validateFullNodeConfig } from './node-validator.js';
 
 export class N8nClient {
   private api: AxiosInstance;
@@ -119,7 +118,6 @@
     return response.data.data;
   }
 
-<<<<<<< HEAD
   // Node type metadata methods
   
   /**
@@ -157,7 +155,7 @@
     credentials?: Record<string, string>
   ): Promise<ValidationResult> {
     return validateFullNodeConfig(nodeType, parameters, credentials);
-=======
+  }
   /**
    * Apply a batch of operations to a workflow atomically
    */
@@ -478,6 +476,5 @@
       }
       throw error;
     }
->>>>>>> 357d552d
   }
 }