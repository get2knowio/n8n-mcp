--- conflicted
+++ resolved
@@ -1,7 +1,4 @@
 import axios, { AxiosInstance } from 'axios';
-<<<<<<< HEAD
-import { N8nWorkflow, N8nConfig, N8nApiResponse, N8nWorkflowsListResponse, N8nCredential, N8nCredentialsListResponse } from './types.js';
-=======
 import {
   N8nWorkflow,
   N8nConfig,
@@ -17,6 +14,7 @@
   N8nWebhookUrls,
   N8nExecutionResponse,
   N8nCredential,
+  N8nCredentialsListResponse,
   TransferRequest,
   TransferResponse,
   N8nCredentialSchema,
@@ -41,7 +39,6 @@
 import { WorkflowOperationsProcessor } from './operations.js';
 import { getNodeTypes, getNodeType, getNodeExamples } from './node-registry.js';
 import { validateFullNodeConfig } from './node-validator.js';
->>>>>>> 353849de
 
 export class N8nClient {
   private api: AxiosInstance;
@@ -95,15 +92,10 @@
     return response.data.data;
   }
 
-<<<<<<< HEAD
-  async updateWorkflow(id: number, workflow: Partial<N8nWorkflow>): Promise<N8nWorkflow> {
+  async updateWorkflow(id: number, workflow: Partial<N8nWorkflow>, ifMatch?: string): Promise<N8nWorkflow> {
     // Resolve credential aliases before updating the workflow
     await this.resolveCredentialsInWorkflow(workflow);
     
-    const response = await this.api.patch<N8nApiResponse<N8nWorkflow>>(`/workflows/${id}`, workflow);
-    return response.data.data;
-=======
-  async updateWorkflow(id: number, workflow: Partial<N8nWorkflow>, ifMatch?: string): Promise<N8nWorkflow> {
     const headers: Record<string, string> = {};
     if (ifMatch) headers['If-Match'] = ifMatch;
     try {
@@ -117,7 +109,6 @@
       }
       throw error;
     }
->>>>>>> 353849de
   }
 
   async deleteWorkflow(id: number): Promise<void> {
@@ -134,7 +125,6 @@
     return response.data.data;
   }
 
-<<<<<<< HEAD
   async listCredentials(): Promise<N8nCredential[]> {
     const response = await this.api.get<N8nCredentialsListResponse>('/credentials');
     return response.data.data;
@@ -152,7 +142,7 @@
       throw new Error(`Multiple credentials found with alias: ${alias}. Found ${matches.length} matches.`);
     }
     
-    return matches[0].id;
+    return matches[0].id!.toString();
   }
 
   async resolveCredentialsInWorkflow(workflow: Omit<N8nWorkflow, 'id'> | Partial<N8nWorkflow>): Promise<void> {
@@ -171,7 +161,9 @@
           }
         }
       }
-=======
+    }
+  }
+
   // Node type metadata methods
   
   /**
@@ -529,7 +521,6 @@
         throw new Error(`Workflow ${workflowId} not found or cannot be executed manually`);
       }
       throw error;
->>>>>>> 353849de
     }
   }
 }