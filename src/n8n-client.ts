--- conflicted
+++ resolved
@@ -1,9 +1,5 @@
 import axios, { AxiosInstance } from 'axios';
-<<<<<<< HEAD
-import { N8nWorkflow, N8nConfig, N8nApiResponse, N8nWorkflowsListResponse, N8nSourceControlPullResponse } from './types.js';
-=======
-import { N8nWorkflow, N8nConfig, N8nApiResponse, N8nWorkflowsListResponse, N8nTag, N8nTagsListResponse, N8nVariable, N8nVariablesListResponse, N8nExecution, N8nExecutionsListResponse, N8nExecutionDeleteResponse, N8nWebhookUrls, N8nExecutionResponse, N8nCredential, TransferRequest, TransferResponse, N8nCredentialSchema } from './types.js';
->>>>>>> 069f22bf
+import { N8nWorkflow, N8nConfig, N8nApiResponse, N8nWorkflowsListResponse, N8nTag, N8nTagsListResponse, N8nVariable, N8nVariablesListResponse, N8nExecution, N8nExecutionsListResponse, N8nExecutionDeleteResponse, N8nWebhookUrls, N8nExecutionResponse, N8nCredential, TransferRequest, TransferResponse, N8nCredentialSchema, N8nSourceControlPullResponse } from './types.js';
 
 export class N8nClient {
   private api: AxiosInstance;
@@ -75,12 +71,11 @@
     return response.data.data;
   }
 
-<<<<<<< HEAD
   async sourceControlPull(): Promise<N8nSourceControlPullResponse> {
     const response = await this.api.post<N8nApiResponse<N8nSourceControlPullResponse>>('/source-control/pull');
     return response.data.data;
   }
-=======
+
   // New: Credential schema fetcher
   async getCredentialSchema(credentialTypeName: string): Promise<N8nCredentialSchema> {
     const response = await this.api.get<N8nApiResponse<N8nCredentialSchema>>(`/credential-types/${credentialTypeName}`);
@@ -267,5 +262,4 @@
       throw error;
     }
   }
->>>>>>> 069f22bf
 }