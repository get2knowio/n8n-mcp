--- conflicted
+++ resolved
@@ -1,12 +1,4 @@
 import axios, { AxiosInstance } from 'axios';
-<<<<<<< HEAD
-import { N8nWorkflow, N8nConfig, N8nApiResponse, N8nWorkflowsListResponse, PatchOperation, ApplyOpsResponse } from './types.js';
-import { WorkflowOperationsProcessor } from './operations.js';
-
-export class N8nClient {
-  private api: AxiosInstance;
-  private operationsProcessor: WorkflowOperationsProcessor;
-=======
 import {
   N8nWorkflow,
   N8nConfig,
@@ -37,12 +29,15 @@
   DeleteNodeResponse,
   SetNodePositionRequest,
   SetNodePositionResponse,
+  PatchOperation,
+  ApplyOpsResponse
 } from './types.js';
+import { WorkflowOperationsProcessor } from './operations.js';
 
 export class N8nClient {
   private api: AxiosInstance;
   private baseUrl: string;
->>>>>>> 668a7a4e
+  private operationsProcessor: WorkflowOperationsProcessor;
 
   constructor(config: N8nConfig) {
     this.baseUrl = config.baseUrl.replace(/\/$/, '');
@@ -51,12 +46,9 @@
       headers: { 'Content-Type': 'application/json' },
     });
 
-<<<<<<< HEAD
     this.operationsProcessor = new WorkflowOperationsProcessor();
 
     // Setup authentication
-=======
->>>>>>> 668a7a4e
     if (config.apiKey) {
       this.api.defaults.headers.common['X-N8N-API-KEY'] = config.apiKey;
     } else if (config.username && config.password) {
@@ -121,7 +113,6 @@
     return response.data.data;
   }
 
-<<<<<<< HEAD
   /**
    * Apply a batch of operations to a workflow atomically
    */
@@ -182,7 +173,9 @@
           details: error
         }]
       };
-=======
+    }
+  }
+
   // Graph mutation helpers
   private generateNodeId(): string {
     return `node_${Date.now()}_${Math.random().toString(36).substring(2, 8)}`;
@@ -439,7 +432,6 @@
         throw new Error(`Workflow ${workflowId} not found or cannot be executed manually`);
       }
       throw error;
->>>>>>> 668a7a4e
     }
   }
 }