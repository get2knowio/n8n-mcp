--- conflicted
+++ resolved
@@ -18,20 +18,16 @@
   delete <id>            Delete workflow by ID
   activate <id>          Activate workflow
   deactivate <id>        Deactivate workflow
-<<<<<<< HEAD
-  
   executions list [options]              List executions
   executions get <id>                    Get execution by ID
   executions delete <id>                 Delete execution by ID
+  webhook-urls <workflowId> <nodeId>     Get webhook URLs for a node
+  run-once <workflowId> [input.json]     Execute workflow once
 
 Options for executions list:
   --limit <number>       Maximum number of executions to return
   --cursor <string>      Cursor for pagination
   --workflow-id <id>     Filter by workflow ID
-=======
-  webhook-urls <workflowId> <nodeId>  Get webhook URLs for a node
-  run-once <workflowId> [input.json]  Execute workflow once
->>>>>>> 987b2506
 
 Environment variables:
   N8N_BASE_URL           n8n instance URL (default: http://localhost:5678)
@@ -110,7 +106,6 @@
         console.log('Deactivated workflow:', JSON.stringify(deactivated, null, 2));
         break;
 
-<<<<<<< HEAD
       case 'executions':
         const subCommand = args[1];
         if (!subCommand) {
@@ -164,7 +159,8 @@
             console.error(`Unknown executions subcommand: ${subCommand}`);
             process.exit(1);
         }
-=======
+        break;
+
       case 'webhook-urls':
         const webhookWorkflowId = parseInt(args[1]);
         const nodeId = args[2];
@@ -192,7 +188,6 @@
         
         const execution = await client.runOnce(runWorkflowId, inputData);
         console.log('Execution started:', JSON.stringify(execution, null, 2));
->>>>>>> 987b2506
         break;
 
       default:
