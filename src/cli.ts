#!/usr/bin/env node

import { N8nClient } from './n8n-client.js';
import { N8nConfig } from './types.js';

async function handleTagCommands(client: N8nClient, command: string, args: string[]) {
  switch (command) {
    case 'list':
      const limit = args[0] ? parseInt(args[0]) : undefined;
      const cursor = args[1] || undefined;
      const tags = await client.listTags(limit, cursor);
      console.log(JSON.stringify(tags, null, 2));
      break;

    case 'get':
      const getId = parseInt(args[0]);
      if (!getId) {
        console.error('Error: Tag ID required');
        process.exit(1);
      }
      const tag = await client.getTag(getId);
      console.log(JSON.stringify(tag, null, 2));
      break;

    case 'create':
      const name = args[0];
      if (!name) {
        console.error('Error: Tag name required');
        process.exit(1);
      }
      const color = args[1] || undefined;
      const created = await client.createTag({ name, color });
      console.log(JSON.stringify(created, null, 2));
      break;

    case 'update':
      const updateId = parseInt(args[0]);
      if (!updateId) {
        console.error('Error: Tag ID required');
        process.exit(1);
      }
      const updateData: any = {};
      if (args[1]) updateData.name = args[1];
      if (args[2]) updateData.color = args[2];
      
      if (Object.keys(updateData).length === 0) {
        console.error('Error: At least one of name or color must be provided');
        process.exit(1);
      }
      
      const updated = await client.updateTag(updateId, updateData);
      console.log(JSON.stringify(updated, null, 2));
      break;

    case 'delete':
      const deleteId = parseInt(args[0]);
      if (!deleteId) {
        console.error('Error: Tag ID required');
        process.exit(1);
      }
      await client.deleteTag(deleteId);
      console.log(JSON.stringify({ ok: true, message: `Tag ${deleteId} deleted successfully` }, null, 2));
      break;

    default:
      console.error(`Unknown tag command: ${command}`);
      console.error('Available commands: list, get, create, update, delete');
      process.exit(1);
  }
}

async function main() {
  const args = process.argv.slice(2);
  const command = args[0];

  if (!command) {
    console.log(`
Usage: node dist/cli.js <command> [options]

Commands:
  list                    List all workflows
  get <id>               Get workflow by ID
  create <file.json>     Create workflow from JSON file
  delete <id>            Delete workflow by ID
  activate <id>          Activate workflow
  deactivate <id>        Deactivate workflow
  executions list [options]              List executions
  executions get <id>                    Get execution by ID
  executions delete <id>                 Delete execution by ID
  webhook-urls <workflowId> <nodeId>     Get webhook URLs for a node
  run-once <workflowId> [input.json]     Execute workflow once

Options for executions list:
  --limit <number>       Maximum number of executions to return
  --cursor <string>      Cursor for pagination
  --workflow-id <id>     Filter by workflow ID

Variables commands:
  variables list         List all variables
  variables create --key <key> --value <value>  Create a new variable
  variables update <id> --value <value>         Update a variable
  variables delete <id>  Delete a variable

Tag Commands:
  tags list [limit] [cursor]    List all tags (with optional pagination)
  tags get <id>                 Get tag by ID
  tags create <name> [color]    Create a new tag
  tags update <id> [name] [color]  Update a tag
  tags delete <id>              Delete tag by ID

Environment variables:
  N8N_BASE_URL           n8n instance URL (default: http://localhost:5678)
  N8N_API_KEY           API key for authentication
  N8N_USERNAME          Username for basic auth
  N8N_PASSWORD          Password for basic auth
`);
    process.exit(1);
  }

  const config: N8nConfig = {
    baseUrl: process.env.N8N_BASE_URL || 'http://localhost:5678',
    apiKey: process.env.N8N_API_KEY,
    username: process.env.N8N_USERNAME,
    password: process.env.N8N_PASSWORD,
  };

  const client = new N8nClient(config);

  try {
    switch (command) {
      case 'list':
        const workflows = await client.listWorkflows();
        console.log(JSON.stringify(workflows, null, 2));
        break;

      case 'get':
        const id = parseInt(args[1]);
        if (!id) {
          console.error('Error: Workflow ID required');
          process.exit(1);
        }
        const workflow = await client.getWorkflow(id);
        console.log(JSON.stringify(workflow, null, 2));
        break;

      case 'create':
        const filename = args[1];
        if (!filename) {
          console.error('Error: JSON file required');
          process.exit(1);
        }
        const fs = await import('fs/promises');
        const workflowData = JSON.parse(await fs.readFile(filename, 'utf8'));
        const created = await client.createWorkflow(workflowData);
        console.log('Created workflow:', JSON.stringify(created, null, 2));
        break;

      case 'delete':
        const deleteId = parseInt(args[1]);
        if (!deleteId) {
          console.error('Error: Workflow ID required');
          process.exit(1);
        }
        await client.deleteWorkflow(deleteId);
        console.log(`Workflow ${deleteId} deleted successfully`);
        break;

      case 'activate':
        const activateId = parseInt(args[1]);
        if (!activateId) {
          console.error('Error: Workflow ID required');
          process.exit(1);
        }
        const activated = await client.activateWorkflow(activateId);
        console.log('Activated workflow:', JSON.stringify(activated, null, 2));
        break;

      case 'deactivate':
        const deactivateId = parseInt(args[1]);
        if (!deactivateId) {
          console.error('Error: Workflow ID required');
          process.exit(1);
        }
        const deactivated = await client.deactivateWorkflow(deactivateId);
        console.log('Deactivated workflow:', JSON.stringify(deactivated, null, 2));
        break;

<<<<<<< HEAD
      case 'tags':
        const tagCommand = args[1];
        if (!tagCommand) {
          console.error('Error: Tag command required (list|get|create|update|delete)');
          process.exit(1);
        }
        await handleTagCommands(client, tagCommand, args.slice(2));
=======
      case 'variables':
        await handleVariablesCommand(client, args.slice(1));
        break;

      case 'executions':
        const subCommand = args[1];
        if (!subCommand) {
          console.error('Error: Executions subcommand required (list, get, delete)');
          process.exit(1);
        }

        switch (subCommand) {
          case 'list':
            const listOptions: { limit?: number; cursor?: string; workflowId?: string } = {};
            
            // Parse options
            for (let i = 2; i < args.length; i++) {
              if (args[i] === '--limit' && args[i + 1]) {
                listOptions.limit = parseInt(args[i + 1]);
                i++;
              } else if (args[i] === '--cursor' && args[i + 1]) {
                listOptions.cursor = args[i + 1];
                i++;
              } else if (args[i] === '--workflow-id' && args[i + 1]) {
                listOptions.workflowId = args[i + 1];
                i++;
              }
            }

            const executions = await client.listExecutions(listOptions);
            console.log(JSON.stringify(executions, null, 2));
            break;

          case 'get':
            const executionId = args[2];
            if (!executionId) {
              console.error('Error: Execution ID required');
              process.exit(1);
            }
            const execution = await client.getExecution(executionId);
            console.log(JSON.stringify(execution, null, 2));
            break;

          case 'delete':
            const deleteExecutionId = args[2];
            if (!deleteExecutionId) {
              console.error('Error: Execution ID required');
              process.exit(1);
            }
            await client.deleteExecution(deleteExecutionId);
            console.log(`Execution ${deleteExecutionId} deleted successfully`);
            break;

          default:
            console.error(`Unknown executions subcommand: ${subCommand}`);
            process.exit(1);
        }
        break;

      case 'webhook-urls':
        const webhookWorkflowId = parseInt(args[1]);
        const nodeId = args[2];
        if (!webhookWorkflowId || !nodeId) {
          console.error('Error: Workflow ID and Node ID required');
          process.exit(1);
        }
        const urls = await client.getWebhookUrls(webhookWorkflowId, nodeId);
        console.log('Webhook URLs:', JSON.stringify(urls, null, 2));
        break;

      case 'run-once':
        const runWorkflowId = parseInt(args[1]);
        if (!runWorkflowId) {
          console.error('Error: Workflow ID required');
          process.exit(1);
        }
        
        let inputData;
        if (args[2]) {
          // If input file provided, read it
          const fs = await import('fs/promises');
          inputData = JSON.parse(await fs.readFile(args[2], 'utf8'));
        }
        
        const execution = await client.runOnce(runWorkflowId, inputData);
        console.log('Execution started:', JSON.stringify(execution, null, 2));
>>>>>>> a957ba95
        break;

      default:
        console.error(`Unknown command: ${command}`);
        process.exit(1);
    }
  } catch (error) {
    console.error('Error:', error instanceof Error ? error.message : error);
    process.exit(1);
  }
}

async function handleVariablesCommand(client: N8nClient, args: string[]) {
  const subCommand = args[0];

  if (!subCommand) {
    console.error('Error: Variables subcommand required (list, create, update, delete)');
    process.exit(1);
  }

  switch (subCommand) {
    case 'list':
      const variables = await client.listVariables();
      console.log(JSON.stringify(variables, null, 2));
      break;

    case 'create':
      const keyIndex = args.indexOf('--key');
      const valueIndex = args.indexOf('--value');
      
      if (keyIndex === -1 || valueIndex === -1 || !args[keyIndex + 1] || !args[valueIndex + 1]) {
        console.error('Error: Both --key and --value are required');
        process.exit(1);
      }
      
      const key = args[keyIndex + 1];
      const value = args[valueIndex + 1];
      const created = await client.createVariable({ key, value });
      console.log(JSON.stringify(created, null, 2));
      break;

    case 'update':
      const updateId = args[1];
      const updateValueIndex = args.indexOf('--value');
      
      if (!updateId || updateValueIndex === -1 || !args[updateValueIndex + 1]) {
        console.error('Error: Variable ID and --value are required');
        process.exit(1);
      }
      
      const newValue = args[updateValueIndex + 1];
      const updated = await client.updateVariable(updateId, { value: newValue });
      console.log(JSON.stringify(updated, null, 2));
      break;

    case 'delete':
      const deleteId = args[1];
      if (!deleteId) {
        console.error('Error: Variable ID required');
        process.exit(1);
      }
      
      const result = await client.deleteVariable(deleteId);
      console.log(JSON.stringify(result, null, 2));
      break;

    default:
      console.error(`Unknown variables command: ${subCommand}`);
      process.exit(1);
  }
}

main();<|MERGE_RESOLUTION|>--- conflicted
+++ resolved
@@ -185,7 +185,6 @@
         console.log('Deactivated workflow:', JSON.stringify(deactivated, null, 2));
         break;
 
-<<<<<<< HEAD
       case 'tags':
         const tagCommand = args[1];
         if (!tagCommand) {
@@ -193,7 +192,8 @@
           process.exit(1);
         }
         await handleTagCommands(client, tagCommand, args.slice(2));
-=======
+        break;
+
       case 'variables':
         await handleVariablesCommand(client, args.slice(1));
         break;
@@ -280,7 +280,6 @@
         
         const execution = await client.runOnce(runWorkflowId, inputData);
         console.log('Execution started:', JSON.stringify(execution, null, 2));
->>>>>>> a957ba95
         break;
 
       default:
