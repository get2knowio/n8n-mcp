--- conflicted
+++ resolved
@@ -5,14 +5,14 @@
 
 async function handleTagCommands(client: N8nClient, command: string, args: string[]) {
   switch (command) {
-    case 'list':
+    case 'list': {
       const limit = args[0] ? parseInt(args[0]) : undefined;
       const cursor = args[1] || undefined;
       const tags = await client.listTags(limit, cursor);
       console.log(JSON.stringify(tags, null, 2));
       break;
-
-    case 'get':
+    }
+    case 'get': {
       const getId = parseInt(args[0]);
       if (!getId) {
         console.error('Error: Tag ID required');
@@ -21,8 +21,8 @@
       const tag = await client.getTag(getId);
       console.log(JSON.stringify(tag, null, 2));
       break;
-
-    case 'create':
+    }
+    case 'create': {
       const name = args[0];
       if (!name) {
         console.error('Error: Tag name required');
@@ -32,8 +32,8 @@
       const created = await client.createTag({ name, color });
       console.log(JSON.stringify(created, null, 2));
       break;
-
-    case 'update':
+    }
+    case 'update': {
       const updateId = parseInt(args[0]);
       if (!updateId) {
         console.error('Error: Tag ID required');
@@ -42,17 +42,17 @@
       const updateData: any = {};
       if (args[1]) updateData.name = args[1];
       if (args[2]) updateData.color = args[2];
-      
+
       if (Object.keys(updateData).length === 0) {
         console.error('Error: At least one of name or color must be provided');
         process.exit(1);
       }
-      
+
       const updated = await client.updateTag(updateId, updateData);
       console.log(JSON.stringify(updated, null, 2));
       break;
-
-    case 'delete':
+    }
+    case 'delete': {
       const deleteId = parseInt(args[0]);
       if (!deleteId) {
         console.error('Error: Tag ID required');
@@ -61,11 +61,12 @@
       await client.deleteTag(deleteId);
       console.log(JSON.stringify({ ok: true, message: `Tag ${deleteId} deleted successfully` }, null, 2));
       break;
-
-    default:
+    }
+    default: {
       console.error(`Unknown tag command: ${command}`);
       console.error('Available commands: list, get, create, update, delete');
       process.exit(1);
+    }
   }
 }
 
@@ -78,54 +79,55 @@
   }
 
   switch (subCommand) {
-    case 'list':
+    case 'list': {
       const variables = await client.listVariables();
       console.log(JSON.stringify(variables, null, 2));
       break;
-
-    case 'create':
+    }
+    case 'create': {
       const keyIndex = args.indexOf('--key');
       const valueIndex = args.indexOf('--value');
-      
+
       if (keyIndex === -1 || valueIndex === -1 || !args[keyIndex + 1] || !args[valueIndex + 1]) {
         console.error('Error: Both --key and --value are required');
         process.exit(1);
       }
-      
+
       const key = args[keyIndex + 1];
       const value = args[valueIndex + 1];
       const created = await client.createVariable({ key, value });
       console.log(JSON.stringify(created, null, 2));
       break;
-
-    case 'update':
+    }
+    case 'update': {
       const updateId = args[1];
       const updateValueIndex = args.indexOf('--value');
-      
+
       if (!updateId || updateValueIndex === -1 || !args[updateValueIndex + 1]) {
         console.error('Error: Variable ID and --value are required');
         process.exit(1);
       }
-      
+
       const newValue = args[updateValueIndex + 1];
       const updated = await client.updateVariable(updateId, { value: newValue });
       console.log(JSON.stringify(updated, null, 2));
       break;
-
-    case 'delete':
+    }
+    case 'delete': {
       const deleteId = args[1];
       if (!deleteId) {
         console.error('Error: Variable ID required');
         process.exit(1);
       }
-      
+
       const result = await client.deleteVariable(deleteId);
       console.log(JSON.stringify(result, null, 2));
       break;
-
-    default:
+    }
+    default: {
       console.error(`Unknown variables command: ${subCommand}`);
       process.exit(1);
+    }
   }
 }
 
@@ -138,15 +140,6 @@
 Usage: node dist/cli.js <command> [options]
 
 Commands:
-<<<<<<< HEAD
-  list                    List all workflows
-  get <id>               Get workflow by ID
-  create <file.json>     Create workflow from JSON file
-  delete <id>            Delete workflow by ID
-  activate <id>          Activate workflow
-  deactivate <id>        Deactivate workflow
-  source-control pull    Pull changes from source control
-=======
   list                       List all workflows
   get <id>                  Get workflow by ID
   create <file.json>        Create workflow from JSON file
@@ -161,6 +154,7 @@
   executions delete <id>                 Delete execution by ID
   webhook-urls <workflowId> <nodeId>     Get webhook URLs for a node
   run-once <workflowId> [input.json]     Execute workflow once
+  source-control pull       Pull changes from source control
 
 Options for executions list:
   --limit <number>       Maximum number of executions to return
@@ -179,7 +173,6 @@
   tags create <name> [color]    Create a new tag
   tags update <id> [name] [color]  Update a tag
   tags delete <id>              Delete tag by ID
->>>>>>> 069f22bf
 
 Environment variables:
   N8N_BASE_URL              n8n instance URL (default: http://localhost:5678)
@@ -201,12 +194,12 @@
 
   try {
     switch (command) {
-      case 'list':
+      case 'list': {
         const workflows = await client.listWorkflows();
         console.log(JSON.stringify(workflows, null, 2));
         break;
-
-      case 'get':
+      }
+      case 'get': {
         const id = parseInt(args[1]);
         if (!id) {
           console.error('Error: Workflow ID required');
@@ -215,8 +208,8 @@
         const workflow = await client.getWorkflow(id);
         console.log(JSON.stringify(workflow, null, 2));
         break;
-
-      case 'create':
+      }
+      case 'create': {
         const filename = args[1];
         if (!filename) {
           console.error('Error: JSON file required');
@@ -227,8 +220,8 @@
         const created = await client.createWorkflow(workflowData);
         console.log('Created workflow:', JSON.stringify(created, null, 2));
         break;
-
-      case 'delete':
+      }
+      case 'delete': {
         const deleteId = parseInt(args[1]);
         if (!deleteId) {
           console.error('Error: Workflow ID required');
@@ -237,8 +230,8 @@
         await client.deleteWorkflow(deleteId);
         console.log(`Workflow ${deleteId} deleted successfully`);
         break;
-
-      case 'activate':
+      }
+      case 'activate': {
         const activateId = parseInt(args[1]);
         if (!activateId) {
           console.error('Error: Workflow ID required');
@@ -247,8 +240,8 @@
         const activated = await client.activateWorkflow(activateId);
         console.log('Activated workflow:', JSON.stringify(activated, null, 2));
         break;
-
-      case 'deactivate':
+      }
+      case 'deactivate': {
         const deactivateId = parseInt(args[1]);
         if (!deactivateId) {
           console.error('Error: Workflow ID required');
@@ -257,19 +250,8 @@
         const deactivated = await client.deactivateWorkflow(deactivateId);
         console.log('Deactivated workflow:', JSON.stringify(deactivated, null, 2));
         break;
-
-<<<<<<< HEAD
-      case 'source-control':
-        const subCommand = args[1];
-        if (subCommand === 'pull') {
-          const result = await client.sourceControlPull();
-          console.log('Source control pull result:', JSON.stringify(result, null, 2));
-        } else {
-          console.error(`Unknown source-control subcommand: ${subCommand}`);
-          process.exit(1);
-        }
-=======
-      case 'get-credential-schema':
+      }
+      case 'get-credential-schema': {
         const credentialType = args[1];
         if (!credentialType) {
           console.error('Error: Credential type name required');
@@ -278,8 +260,8 @@
         const schema = await client.getCredentialSchema(credentialType);
         console.log(JSON.stringify(schema, null, 2));
         break;
-
-      case 'workflows':
+      }
+      case 'workflows': {
         const subcommand = args[1];
         if (subcommand === 'tags') {
           const workflowId = parseInt(args[2]);
@@ -291,21 +273,13 @@
           console.log(JSON.stringify(tags, null, 2));
         } else if (subcommand === 'set-tags') {
           const workflowId = parseInt(args[2]);
-          if (!workflowId) {
-            console.error('Error: Workflow ID required');
+          const tagsIndex = args.indexOf('--tags');
+          if (!workflowId || tagsIndex === -1 || !args[tagsIndex + 1]) {
+            console.error('Error: Workflow ID and --tags are required');
             process.exit(1);
           }
-          
-          // Find --tags argument
-          const tagsIndex = args.indexOf('--tags');
-          if (tagsIndex === -1 || tagsIndex === args.length - 1) {
-            console.error('Error: --tags argument required');
-            process.exit(1);
-          }
-          
           const tagsArg = args[tagsIndex + 1];
-          const tagIds = tagsArg.split(',').map(tag => tag.trim());
-          
+          const tagIds = tagsArg.split(',').map((t) => t.trim());
           const tags = await client.setWorkflowTags(workflowId, tagIds);
           console.log('Workflow tags updated:', JSON.stringify(tags, null, 2));
         } else {
@@ -313,8 +287,8 @@
           process.exit(1);
         }
         break;
-
-      case 'tags':
+      }
+      case 'tags': {
         const tagCommand = args[1];
         if (!tagCommand) {
           console.error('Error: Tag command required (list|get|create|update|delete)');
@@ -322,12 +296,12 @@
         }
         await handleTagCommands(client, tagCommand, args.slice(2));
         break;
-
-      case 'variables':
+      }
+      case 'variables': {
         await handleVariablesCommand(client, args.slice(1));
         break;
-
-      case 'executions':
+      }
+      case 'executions': {
         const subCommand = args[1];
         if (!subCommand) {
           console.error('Error: Executions subcommand required (list, get, delete)');
@@ -335,10 +309,9 @@
         }
 
         switch (subCommand) {
-          case 'list':
+          case 'list': {
             const listOptions: { limit?: number; cursor?: string; workflowId?: string } = {};
-            
-            // Parse options
+
             for (let i = 2; i < args.length; i++) {
               if (args[i] === '--limit' && args[i + 1]) {
                 listOptions.limit = parseInt(args[i + 1]);
@@ -355,8 +328,8 @@
             const executions = await client.listExecutions(listOptions);
             console.log(JSON.stringify(executions, null, 2));
             break;
-
-          case 'get':
+          }
+          case 'get': {
             const executionId = args[2];
             if (!executionId) {
               console.error('Error: Execution ID required');
@@ -365,8 +338,8 @@
             const execution = await client.getExecution(executionId);
             console.log(JSON.stringify(execution, null, 2));
             break;
-
-          case 'delete':
+          }
+          case 'delete': {
             const deleteExecutionId = args[2];
             if (!deleteExecutionId) {
               console.error('Error: Execution ID required');
@@ -375,14 +348,15 @@
             await client.deleteExecution(deleteExecutionId);
             console.log(`Execution ${deleteExecutionId} deleted successfully`);
             break;
-
-          default:
+          }
+          default: {
             console.error(`Unknown executions subcommand: ${subCommand}`);
             process.exit(1);
-        }
-        break;
-
-      case 'webhook-urls':
+          }
+        }
+        break;
+      }
+      case 'webhook-urls': {
         const webhookWorkflowId = parseInt(args[1]);
         const nodeId = args[2];
         if (!webhookWorkflowId || !nodeId) {
@@ -392,29 +366,39 @@
         const urls = await client.getWebhookUrls(webhookWorkflowId, nodeId);
         console.log('Webhook URLs:', JSON.stringify(urls, null, 2));
         break;
-
-      case 'run-once':
+      }
+      case 'run-once': {
         const runWorkflowId = parseInt(args[1]);
         if (!runWorkflowId) {
           console.error('Error: Workflow ID required');
           process.exit(1);
         }
-        
+
         let inputData;
         if (args[2]) {
-          // If input file provided, read it
           const fs = await import('fs/promises');
           inputData = JSON.parse(await fs.readFile(args[2], 'utf8'));
         }
-        
+
         const execution = await client.runOnce(runWorkflowId, inputData);
         console.log('Execution started:', JSON.stringify(execution, null, 2));
->>>>>>> 069f22bf
-        break;
-
-      default:
+        break;
+      }
+      case 'source-control': {
+        const subCommand = args[1];
+        if (subCommand === 'pull') {
+          const result = await client.sourceControlPull();
+          console.log('Source control pull result:', JSON.stringify(result, null, 2));
+        } else {
+          console.error(`Unknown source-control subcommand: ${subCommand}`);
+          process.exit(1);
+        }
+        break;
+      }
+      default: {
         console.error(`Unknown command: ${command}`);
         process.exit(1);
+      }
     }
   } catch (error) {
     console.error('Error:', error instanceof Error ? error.message : error);
