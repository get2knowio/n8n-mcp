--- conflicted
+++ resolved
@@ -78,7 +78,6 @@
 Usage: node dist/cli.js <command> [options]
 
 Commands:
-<<<<<<< HEAD
   list                       List all workflows
   get <id>                  Get workflow by ID
   create <file.json>        Create workflow from JSON file
@@ -87,13 +86,6 @@
   deactivate <id>           Deactivate workflow
   workflows tags <id>       List tags for a workflow
   workflows set-tags <id> --tags <comma-separated>  Set tags for a workflow
-=======
-  list                    List all workflows
-  get <id>               Get workflow by ID
-  create <file.json>     Create workflow from JSON file
-  delete <id>            Delete workflow by ID
-  activate <id>          Activate workflow
-  deactivate <id>        Deactivate workflow
   executions list [options]              List executions
   executions get <id>                    Get execution by ID
   executions delete <id>                 Delete execution by ID
@@ -117,7 +109,6 @@
   tags create <name> [color]    Create a new tag
   tags update <id> [name] [color]  Update a tag
   tags delete <id>              Delete tag by ID
->>>>>>> de0bfdde
 
 Environment variables:
   N8N_BASE_URL              n8n instance URL (default: http://localhost:5678)
@@ -196,7 +187,6 @@
         console.log('Deactivated workflow:', JSON.stringify(deactivated, null, 2));
         break;
 
-<<<<<<< HEAD
       case 'workflows':
         const subcommand = args[1];
         if (subcommand === 'tags') {
@@ -230,7 +220,8 @@
           console.error(`Unknown workflows subcommand: ${subcommand}`);
           process.exit(1);
         }
-=======
+        break;
+
       case 'tags':
         const tagCommand = args[1];
         if (!tagCommand) {
@@ -326,7 +317,7 @@
         
         const execution = await client.runOnce(runWorkflowId, inputData);
         console.log('Execution started:', JSON.stringify(execution, null, 2));
->>>>>>> de0bfdde
+        break;
         break;
 
       default:
