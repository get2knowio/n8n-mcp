# n8n-mcp

[![CI/CD](https://github.com/get2knowio/n8n-mcp/actions/workflows/ci.yml/badge.svg)](https://github.com/get2knowio/n8n-mcp/actions/workflows/ci.yml)
[![codecov](https://codecov.io/gh/get2knowio/n8n-mcp/branch/main/graph/badge.svg)](https://codecov.io/gh/get2knowio/n8n-mcp)
[![npm version](https://badge.fury.io/js/n8n-mcp.svg)](https://badge.fury.io/js/n8n-mcp)
[![License: MIT](https://img.shields.io/badge/License-MIT-yellow.svg)](https://opensource.org/licenses/MIT)

An MCP (Model Context Protocol) server for managing n8n workflows. This server allows AI agents to create, retrieve, update, and manage n8n workflows through the n8n API.

## Features

### Workflow Management
- **List Workflows**: Get all workflows from your n8n instance
- **Get Workflow**: Retrieve a specific workflow by ID
- **Create Workflow**: Create new workflows with nodes and connections
- **Update Workflow**: Modify existing workflows
- **Delete Workflow**: Remove workflows
- **Activate/Deactivate**: Control workflow execution state
<<<<<<< HEAD
- **Get Credential Schema**: Fetch JSON schema for credential types to validate or drive UIs
=======
- **Transfer Workflows**: Move workflows across projects or owners
- **Transfer Credentials**: Move credentials across projects or owners
- **List Executions**: Get workflow executions with pagination support
- **Get Execution**: Retrieve specific execution details by ID
- **Delete Execution**: Remove execution records

### Tags Management
- **Tags CRUD**: Create, read, update, and delete tags with pagination support
- **List Tags**: Get all tags with optional pagination
- **Create Tag**: Create new tags with name and optional color
- **Update Tag**: Update existing tag name and/or color
- **Delete Tag**: Remove tags by ID

### Variables Management
- **List Variables**: Get all variables with pagination support
- **Create Variable**: Create new key-value variables (enforces unique keys)
- **Update Variable**: Modify existing variable values
- **Delete Variable**: Remove variables
- **CLI & MCP Support**: Full access via both command line and MCP tools
>>>>>>> e02cd5ce

## Installation

### From GitHub Packages
```bash
npm install @get2knowio/n8n-mcp
```

### From Source
```bash
git clone https://github.com/get2knowio/n8n-mcp.git
cd n8n-mcp
npm install
npm run build
```

## Configuration

Set the following environment variables:

### Option 1: API Key Authentication
```bash
export N8N_BASE_URL=http://localhost:5678
export N8N_API_KEY=your_api_key_here
```

### Option 2: Basic Authentication
```bash
export N8N_BASE_URL=http://localhost:5678
export N8N_USERNAME=your_username
export N8N_PASSWORD=your_password
```

## Usage

### As an MCP Server

```bash
npm start
```

The server runs on stdio and implements the MCP protocol for integration with AI agents.

### As a CLI Tool

For testing and development, you can use the CLI interface:

```bash
# List all workflows
npm run cli list

# Get a specific workflow
npm run cli get 1

# Create a workflow from JSON file
npm run cli create examples/example-workflow.json

# Delete a workflow
npm run cli delete 1

# Activate/deactivate workflows
npm run cli activate 1
npm run cli deactivate 1

<<<<<<< HEAD
# Get credential schema
npm run cli get-credential-schema httpHeaderAuth
=======
# Transfer workflows between projects/owners (Enterprise feature)
# Note: Transfer operations require appropriate permissions and enterprise n8n setup
npm run cli transfer_workflow 1 --project-id "project-123"
npm run cli transfer_credential 2 --new-owner-id "user-456"

# List workflow tags
npm run cli workflows tags 1

# Set workflow tags
npm run cli workflows set-tags 1 --tags tag1,tag2,tag3

# Variables management
npm run cli variables list
npm run cli variables create --key mykey --value myvalue
npm run cli variables update var-123 --value newvalue
npm run cli variables delete var-123

# List executions
npm run cli executions list

# List executions with pagination and filtering
npm run cli executions list --limit 50 --workflow-id 1

# Get a specific execution
npm run cli executions get exec_123

# Delete an execution
npm run cli executions delete exec_123

# Get webhook URLs for a webhook node
npm run cli webhook-urls 1 webhook-node-id

# Execute a workflow manually once
npm run cli run-once 1

# Execute a workflow with input data
npm run cli run-once 1 input-data.json

# Tag commands
npm run cli tags list
npm run cli tags list 10
npm run cli tags get 1
npm run cli tags create "My Tag" "#ff0000"
npm run cli tags update 1 "Updated Tag" "#00ff00"
npm run cli tags delete 1
>>>>>>> e02cd5ce
```

### Available Tools

#### Workflow Tools
1. **list_workflows** - List all workflows
2. **get_workflow** - Get workflow by ID
3. **create_workflow** - Create a new workflow
4. **update_workflow** - Update existing workflow (supports optional optimistic concurrency)
5. **delete_workflow** - Delete a workflow
6. **activate_workflow** - Activate a workflow
7. **deactivate_workflow** - Deactivate a workflow
<<<<<<< HEAD
8. **get_credential_schema** - Get JSON schema for a credential type
=======
8. **list_workflow_tags** - List tags for a specific workflow
9. **set_workflow_tags** - Set tags for a specific workflow
10. **transfer_workflow** - Transfer a workflow to a different project or owner
11. **transfer_credential** - Transfer a credential to a different project or owner
12. **list_executions** - List workflow executions with pagination
13. **get_execution** - Get execution by ID
14. **delete_execution** - Delete an execution
15. **webhook_urls** - Get webhook URLs for a webhook node
16. **run_once** - Execute a workflow manually once

#### Variables Tools
17. **list_variables** - List all variables with pagination support
18. **create_variable** - Create a new variable (requires unique key)
19. **update_variable** - Update an existing variable value
20. **delete_variable** - Delete a variable

#### Tag Tools
21. **list_tags** - List all tags with optional pagination
22. **get_tag** - Get tag by ID
23. **create_tag** - Create a new tag
24. **update_tag** - Update existing tag
25. **delete_tag** - Delete a tag

#### Optimistic Concurrency for Updates

The `update_workflow` tool supports optional optimistic concurrency control via the `ifMatch` parameter:

```json
{
  "id": 1,
  "name": "Updated Workflow Name",
  "ifMatch": "W/\"1234567890\""
}
```

When `ifMatch` is provided:
- The request includes an `If-Match` header with the provided value
- If the workflow has been modified by another user (412 Precondition Failed), you'll receive a clear error message
- This helps prevent conflicting updates in multi-user environments
>>>>>>> e02cd5ce

## Example Workflow Creation

```json
{
  "name": "Example Workflow",
  "nodes": [
    {
      "id": "webhook",
      "name": "Webhook",
      "type": "n8n-nodes-base.webhook",
      "typeVersion": 1,
      "position": [250, 300],
      "parameters": {
        "httpMethod": "GET",
        "path": "example"
      }
    }
  ],
  "connections": {},
  "active": false,
  "tags": ["example"]
}
```

## Transfer Operations (Enterprise)

The transfer tools allow moving workflows and credentials across projects and owners in enterprise n8n setups:

### Transfer Workflow
```javascript
// Transfer to a different project
{
  "id": 1,
  "projectId": "project-123"
}

// Transfer to a different owner
{
  "id": 1,
  "newOwnerId": "user-456"
}

// Transfer to both different project and owner
{
  "id": 1,
  "projectId": "project-123",
  "newOwnerId": "user-456"
}
```

### Transfer Credential
```javascript
// Same structure as workflow transfer
{
  "id": 2,
  "projectId": "project-789",
  "newOwnerId": "user-123"
}
```

**Note**: Transfer operations require:
- Enterprise n8n installation with project/ownership features enabled
- Appropriate permissions for the user performing the transfer
- Valid target project IDs and user IDs

Permission errors will be returned with clear error messages if the operation is not allowed.
```

=======
## Tag Management

Tags are used to organize and group workflows in n8n. The MCP server provides comprehensive tag management capabilities:

### Tag Operations

- **List Tags**: Get all tags with optional pagination
- **Get Tag**: Retrieve a specific tag by ID
- **Create Tag**: Create a new tag with name and optional color
- **Update Tag**: Modify tag name and/or color
- **Delete Tag**: Remove a tag

### Tag Examples

```json
{
  "id": 1,
  "name": "Production",
  "color": "#ff0000",
  "createdAt": "2023-01-01T00:00:00.000Z",
  "updatedAt": "2023-01-01T00:00:00.000Z"
}
```

The tag API supports:
- **Pagination**: Use `limit` and `cursor` parameters when listing tags
- **Color Support**: Optional hex color codes for visual organization
- **Error Handling**: Proper 409 responses for duplicate names, 404 for missing tags

## Example Variable Management

Variables in n8n are simple key-value pairs that can be used for configuration and state management:

```json
{
  "id": "var-123",
  "key": "api_endpoint",
  "value": "https://api.example.com/v1"
}
```

### CLI Usage Examples

```bash
# Create a variable
npm run cli variables create --key environment --value production

# List all variables
npm run cli variables list

# Update a variable value
npm run cli variables update var-123 --value "https://api.newdomain.com/v2"

# Delete a variable
npm run cli variables delete var-123
```

### MCP Tool Usage

Variables can be managed through MCP tools for integration with AI agents:

- `list_variables()` - Returns paginated list of all variables
- `create_variable({ key: "config_mode", value: "advanced" })` - Creates new variable
- `update_variable({ id: "var-123", value: "new_value" })` - Updates existing variable
- `delete_variable({ id: "var-123" })` - Removes variable

## Execution Management

The server provides comprehensive execution management capabilities:

### Listing Executions

```bash
# List recent executions
npm run cli executions list

# List with pagination
npm run cli executions list --limit 20 --cursor next_page_cursor

# Filter by workflow
npm run cli executions list --workflow-id 1
```

The `list_executions` tool supports:
- **limit**: Maximum number of executions to return (pagination)
- **cursor**: Pagination cursor for getting next/previous pages
- **workflowId**: Filter executions by specific workflow ID

### Getting Execution Details

```bash
npm run cli executions get exec_12345
```

Returns complete execution data including:
- Execution status and timing
- Input/output data
- Error details (if failed)
- Node execution results

### Deleting Executions

```bash
npm run cli executions delete exec_12345
```

Permanently removes execution records to help manage storage.

### Pagination Notes

When listing executions:
- Use `limit` parameter to control page size
- Use `nextCursor` from response to get the next page
- Cursors are opaque strings - store and use them as-is
- Empty `nextCursor` indicates no more pages available

## Webhook URLs

The `webhook_urls` tool helps you get the correct webhook URLs for webhook nodes in your workflows. This is useful for:

- Getting URLs to configure external systems that need to call your webhooks
- Testing webhook endpoints during development
- Documentation and integration guides

### Prerequisites for Webhook Nodes

For the `webhook_urls` tool to work correctly, your webhook node must:

1. Be of type `n8n-nodes-base.webhook`
2. Have a `path` parameter configured
3. Be part of an existing workflow

### URL Format

The tool returns URLs in n8n's standard format:
- **Test URL**: `${baseUrl}/webhook-test/${path}` - Used for testing during workflow development
- **Production URL**: `${baseUrl}/webhook/${path}` - Used when the workflow is active

### Example Usage

```javascript
// Get webhook URLs for a node
const urls = await client.getWebhookUrls(1, 'webhook-node-id');
console.log(urls);
// Output:
// {
//   "testUrl": "http://localhost:5678/webhook-test/my-webhook",
//   "productionUrl": "http://localhost:5678/webhook/my-webhook"
// }
```

## Manual Workflow Execution

The `run_once` tool allows you to manually execute workflows, which is useful for:

- Testing workflows during development
- Triggering workflows programmatically
- Running workflows with specific input data
- Debugging workflow issues

### Workflow Types

The tool handles different workflow types gracefully:

1. **Manual Workflows**: Workflows that start with manual triggers (e.g., Start node)
2. **Trigger Workflows**: Workflows with automatic triggers (e.g., Webhook, Cron, etc.)

### Input Data

You can optionally provide input data when executing a workflow:

```javascript
// Execute without input
const execution = await client.runOnce(1);

// Execute with input data
const execution = await client.runOnce(1, { 
  name: "John Doe", 
  email: "john@example.com" 
});
```

### Response Format

The tool returns execution details:

```javascript
{
  "executionId": "uuid-execution-id",
  "status": "running" // or "completed", "failed", etc.
}
```

## Development

### Setup
```bash
npm install
npm run build
```

### Testing
```bash
# Run tests
npm test

# Run tests in watch mode
npm run test:watch

# Run tests with coverage
npm run test:coverage

# Lint code (TypeScript type checking)
npm run lint
```

### Scripts
```bash
npm run dev      # Watch mode for development
npm run build    # Build TypeScript
npm run test     # Run tests
npm run lint     # TypeScript type checking
```

### Contributing
1. Fork the repository
2. Create your feature branch (`git checkout -b feature/amazing-feature`)
3. Commit your changes (`git commit -m 'Add some amazing feature'`)
4. Push to the branch (`git push origin feature/amazing-feature`)
5. Open a Pull Request

All contributions are welcome! Please make sure to update tests as appropriate and follow the existing code style.

## Releases

This project uses automated releases. When a new release is published on GitHub:

1. The release workflow automatically triggers
2. The package is built and tested
3. If all tests pass, the package is published to GitHub Packages
4. The package can then be installed using: `npm install @get2knowio/n8n-mcp`

To create a new release:
1. Update the version in `package.json`
2. Create a new release on GitHub with a tag matching the version
3. The automated workflow will handle the rest

## License

MIT<|MERGE_RESOLUTION|>--- conflicted
+++ resolved
@@ -16,9 +16,7 @@
 - **Update Workflow**: Modify existing workflows
 - **Delete Workflow**: Remove workflows
 - **Activate/Deactivate**: Control workflow execution state
-<<<<<<< HEAD
 - **Get Credential Schema**: Fetch JSON schema for credential types to validate or drive UIs
-=======
 - **Transfer Workflows**: Move workflows across projects or owners
 - **Transfer Credentials**: Move credentials across projects or owners
 - **List Executions**: Get workflow executions with pagination support
@@ -38,7 +36,6 @@
 - **Update Variable**: Modify existing variable values
 - **Delete Variable**: Remove variables
 - **CLI & MCP Support**: Full access via both command line and MCP tools
->>>>>>> e02cd5ce
 
 ## Installation
 
@@ -103,10 +100,9 @@
 npm run cli activate 1
 npm run cli deactivate 1
 
-<<<<<<< HEAD
 # Get credential schema
 npm run cli get-credential-schema httpHeaderAuth
-=======
+
 # Transfer workflows between projects/owners (Enterprise feature)
 # Note: Transfer operations require appropriate permissions and enterprise n8n setup
 npm run cli transfer_workflow 1 --project-id "project-123"
@@ -152,7 +148,6 @@
 npm run cli tags create "My Tag" "#ff0000"
 npm run cli tags update 1 "Updated Tag" "#00ff00"
 npm run cli tags delete 1
->>>>>>> e02cd5ce
 ```
 
 ### Available Tools
@@ -165,31 +160,29 @@
 5. **delete_workflow** - Delete a workflow
 6. **activate_workflow** - Activate a workflow
 7. **deactivate_workflow** - Deactivate a workflow
-<<<<<<< HEAD
 8. **get_credential_schema** - Get JSON schema for a credential type
-=======
-8. **list_workflow_tags** - List tags for a specific workflow
-9. **set_workflow_tags** - Set tags for a specific workflow
-10. **transfer_workflow** - Transfer a workflow to a different project or owner
-11. **transfer_credential** - Transfer a credential to a different project or owner
-12. **list_executions** - List workflow executions with pagination
-13. **get_execution** - Get execution by ID
-14. **delete_execution** - Delete an execution
-15. **webhook_urls** - Get webhook URLs for a webhook node
-16. **run_once** - Execute a workflow manually once
+9. **list_workflow_tags** - List tags for a specific workflow
+10. **set_workflow_tags** - Set tags for a specific workflow
+11. **transfer_workflow** - Transfer a workflow to a different project or owner
+12. **transfer_credential** - Transfer a credential to a different project or owner
+13. **list_executions** - List workflow executions with pagination
+14. **get_execution** - Get execution by ID
+15. **delete_execution** - Delete an execution
+16. **webhook_urls** - Get webhook URLs for a webhook node
+17. **run_once** - Execute a workflow manually once
 
 #### Variables Tools
-17. **list_variables** - List all variables with pagination support
-18. **create_variable** - Create a new variable (requires unique key)
-19. **update_variable** - Update an existing variable value
-20. **delete_variable** - Delete a variable
+18. **list_variables** - List all variables with pagination support
+19. **create_variable** - Create a new variable (requires unique key)
+20. **update_variable** - Update an existing variable value
+21. **delete_variable** - Delete a variable
 
 #### Tag Tools
-21. **list_tags** - List all tags with optional pagination
-22. **get_tag** - Get tag by ID
-23. **create_tag** - Create a new tag
-24. **update_tag** - Update existing tag
-25. **delete_tag** - Delete a tag
+22. **list_tags** - List all tags with optional pagination
+23. **get_tag** - Get tag by ID
+24. **create_tag** - Create a new tag
+25. **update_tag** - Update existing tag
+26. **delete_tag** - Delete a tag
 
 #### Optimistic Concurrency for Updates
 
@@ -207,7 +200,6 @@
 - The request includes an `If-Match` header with the provided value
 - If the workflow has been modified by another user (412 Precondition Failed), you'll receive a clear error message
 - This helps prevent conflicting updates in multi-user environments
->>>>>>> e02cd5ce
 
 ## Example Workflow Creation
 
@@ -275,9 +267,7 @@
 - Valid target project IDs and user IDs
 
 Permission errors will be returned with clear error messages if the operation is not allowed.
-```
-
-=======
+
 ## Tag Management
 
 Tags are used to organize and group workflows in n8n. The MCP server provides comprehensive tag management capabilities:
