# n8n-mcp

[![CI/CD](https://github.com/get2knowio/n8n-mcp/actions/workflows/ci.yml/badge.svg)](https://github.com/get2knowio/n8n-mcp/actions/workflows/ci.yml)
[![codecov](https://codecov.io/gh/get2knowio/n8n-mcp/branch/main/graph/badge.svg)](https://codecov.io/gh/get2knowio/n8n-mcp)
[![npm version](https://badge.fury.io/js/n8n-mcp.svg)](https://badge.fury.io/js/n8n-mcp)
[![License: MIT](https://img.shields.io/badge/License-MIT-yellow.svg)](https://opensource.org/licenses/MIT)

An MCP (Model Context Protocol) server for managing n8n workflows. This server allows AI agents to create, retrieve, update, and manage n8n workflows through the n8n API.

## Features

### Workflow Management
- **List Workflows**: Get all workflows from your n8n instance
- **Get Workflow**: Retrieve a specific workflow by ID
- **Create Workflow**: Create new workflows with nodes and connections
- **Update Workflow**: Modify existing workflows
- **Delete Workflow**: Remove workflows
- **Activate/Deactivate**: Control workflow execution state
<<<<<<< HEAD
- **Credential Management**: List credentials and resolve credential aliases
- **Credential Aliasing**: Use human-friendly names for credentials in workflows
=======
- **Source Control**: Pull changes from source control to sync with remote
- **Get Credential Schema**: Fetch JSON schema for credential types to validate or drive UIs
- **Transfer Workflows**: Move workflows across projects or owners
- **Transfer Credentials**: Move credentials across projects or owners
- **List Executions**: Get workflow executions with pagination support
- **Get Execution**: Retrieve specific execution details by ID
- **Delete Execution**: Remove execution records

### Tags Management
- **Tags CRUD**: Create, read, update, and delete tags with pagination support
- **List Tags**: Get all tags with optional pagination
- **Create Tag**: Create new tags with name and optional color
- **Update Tag**: Update existing tag name and/or color
- **Delete Tag**: Remove tags by ID

### Variables Management
- **List Variables**: Get all variables with pagination support
- **Create Variable**: Create new key-value variables (enforces unique keys)
- **Update Variable**: Modify existing variable values
- **Delete Variable**: Remove variables
- **CLI & MCP Support**: Full access via both command line and MCP tools
>>>>>>> 353849de

## Installation

### From GitHub Packages
```bash
npm install @get2knowio/n8n-mcp
```

### From Source
```bash
git clone https://github.com/get2knowio/n8n-mcp.git
cd n8n-mcp
npm install
npm run build
```

## Configuration

Set the following environment variables:

### Option 1: API Key Authentication
```bash
export N8N_BASE_URL=http://localhost:5678
export N8N_API_KEY=your_api_key_here
```

### Option 2: Basic Authentication
```bash
export N8N_BASE_URL=http://localhost:5678
export N8N_USERNAME=your_username
export N8N_PASSWORD=your_password
```

## Usage

### As an MCP Server

```bash
npm start
```

The server runs on stdio and implements the MCP protocol for integration with AI agents.

### As a CLI Tool

For testing and development, you can use the CLI interface:

```bash
# List all workflows
npm run cli list

# List workflows with pagination
npm run cli list --limit 25 --cursor NEXT_CURSOR

# Get a specific workflow
npm run cli get 1

# Create a workflow from JSON file
npm run cli create examples/example-workflow.json

# Delete a workflow
npm run cli delete 1

# Activate/deactivate workflows
npm run cli activate 1
npm run cli deactivate 1

# Source control operations
npm run cli source-control pull
# Get credential schema
npm run cli get-credential-schema httpHeaderAuth

# Transfer workflows between projects/owners (Enterprise feature)
# Note: Transfer operations require appropriate permissions and enterprise n8n setup
npm run cli transfer_workflow 1 --project-id "project-123"
npm run cli transfer_credential 2 --new-owner-id "user-456"

# List workflow tags
npm run cli workflows tags 1

# Set workflow tags
npm run cli workflows set-tags 1 --tags tag1,tag2,tag3

# Variables management
npm run cli variables list
# Variables with pagination
npm run cli variables list --limit 50 --cursor NEXT_CURSOR
npm run cli variables create --key mykey --value myvalue
npm run cli variables update var-123 --value newvalue
npm run cli variables delete var-123

# List executions
npm run cli executions list

# List executions with pagination and filtering
npm run cli executions list --limit 50 --workflow-id 1

# Get a specific execution
npm run cli executions get exec_123

# Delete an execution
npm run cli executions delete exec_123

# Get webhook URLs for a webhook node
npm run cli webhook-urls 1 webhook-node-id

# Execute a workflow manually once
npm run cli run-once 1

# Execute a workflow with input data
npm run cli run-once 1 input-data.json

# Tag commands
npm run cli tags list
npm run cli tags list 10
npm run cli tags get 1
npm run cli tags create "My Tag" "#ff0000"
npm run cli tags update 1 "Updated Tag" "#00ff00"
npm run cli tags delete 1
```

### Available Tools

#### Workflow Tools
1. **list_workflows** - List all workflows
2. **get_workflow** - Get workflow by ID
3. **create_workflow** - Create a new workflow
4. **update_workflow** - Update existing workflow (supports optional optimistic concurrency)
5. **delete_workflow** - Delete a workflow
6. **activate_workflow** - Activate a workflow
7. **deactivate_workflow** - Deactivate a workflow
<<<<<<< HEAD
8. **list_credentials** - List all credentials
9. **resolve_credential_alias** - Resolve a credential alias to its ID
=======
8. **source_control_pull** - Pull changes from source control
8. **get_credential_schema** - Get JSON schema for a credential type
9. **list_workflow_tags** - List tags for a specific workflow
10. **set_workflow_tags** - Set tags for a specific workflow
11. **transfer_workflow** - Transfer a workflow to a different project or owner
12. **transfer_credential** - Transfer a credential to a different project or owner
13. **list_executions** - List workflow executions with pagination
14. **get_execution** - Get execution by ID
15. **delete_execution** - Delete an execution
16. **webhook_urls** - Get webhook URLs for a webhook node
17. **run_once** - Execute a workflow manually once

#### Variables Tools
18. **list_variables** - List all variables with pagination support
19. **create_variable** - Create a new variable (requires unique key)
20. **update_variable** - Update an existing variable value
21. **delete_variable** - Delete a variable

#### Tag Tools
22. **list_tags** - List all tags with optional pagination
23. **get_tag** - Get tag by ID
24. **create_tag** - Create a new tag
25. **update_tag** - Update existing tag
26. **delete_tag** - Delete a tag

#### Optimistic Concurrency for Updates

The `update_workflow` tool supports optional optimistic concurrency control via the `ifMatch` parameter:

```json
{
  "id": 1,
  "name": "Updated Workflow Name",
  "ifMatch": "W/\"1234567890\""
}
```

When `ifMatch` is provided:
- The request includes an `If-Match` header with the provided value
- If the workflow has been modified by another user (412 Precondition Failed), you'll receive a clear error message
- This helps prevent conflicting updates in multi-user environments
>>>>>>> 353849de

## Example Workflow Creation

### Basic Workflow with Credential IDs
```json
{
  "name": "Example Workflow",
  "nodes": [
    {
      "id": "webhook",
      "name": "Webhook",
      "type": "n8n-nodes-base.webhook",
      "typeVersion": 1,
      "position": [250, 300],
      "parameters": {
        "httpMethod": "GET",
        "path": "example"
      }
    }
  ],
  "connections": {},
  "active": false,
  "tags": ["example"]
}
```

<<<<<<< HEAD
### Workflow with Credential Aliases
You can now use human-friendly credential names instead of IDs:

```json
{
  "name": "HTTP Request Workflow",
  "nodes": [
    {
      "id": "http-request",
      "name": "HTTP Request",
      "type": "n8n-nodes-base.httpRequest",
      "typeVersion": 1,
      "position": [250, 300],
      "parameters": {
        "url": "https://api.example.com/data",
        "method": "GET"
      },
      "credentials": {
        "httpBasicAuth": "my-api-credentials"
      }
    }
  ],
  "connections": {},
  "active": false,
  "tags": ["example", "api"]
}
```

The system will automatically resolve `"my-api-credentials"` to the appropriate credential ID before creating or updating the workflow.

## Credential Management

### Listing Credentials
Use the `list_credentials` tool to see all available credentials in your n8n instance:

```bash
# Through MCP tools
{
  "tool": "list_credentials",
  "arguments": {}
}
```

### Resolving Credential Aliases
Use the `resolve_credential_alias` tool to resolve a credential name to its ID:

```bash
# Through MCP tools
{
  "tool": "resolve_credential_alias", 
  "arguments": {
    "alias": "my-api-credentials"
  }
}
```

### Alias Resolution Rules
- **Unique Match**: If exactly one credential matches the alias, it returns the credential ID
- **No Match**: Throws an error if no credentials match the alias
- **Multiple Matches**: Throws an error if multiple credentials have the same name
- **Numeric Values**: Credential values that are all digits are treated as IDs and left unchanged

=======
## Transfer Operations (Enterprise)

The transfer tools allow moving workflows and credentials across projects and owners in enterprise n8n setups:

### Transfer Workflow
```javascript
// Transfer to a different project
{
  "id": 1,
  "projectId": "project-123"
}

// Transfer to a different owner
{
  "id": 1,
  "newOwnerId": "user-456"
}

// Transfer to both different project and owner
{
  "id": 1,
  "projectId": "project-123",
  "newOwnerId": "user-456"
}
```

### Transfer Credential
```javascript
// Same structure as workflow transfer
{
  "id": 2,
  "projectId": "project-789",
  "newOwnerId": "user-123"
}
```

**Note**: Transfer operations require:
- Enterprise n8n installation with project/ownership features enabled
- Appropriate permissions for the user performing the transfer
- Valid target project IDs and user IDs

Permission errors will be returned with clear error messages if the operation is not allowed.

## Tag Management

Tags are used to organize and group workflows in n8n. The MCP server provides comprehensive tag management capabilities:

### Tag Operations

- **List Tags**: Get all tags with optional pagination
- **Get Tag**: Retrieve a specific tag by ID
- **Create Tag**: Create a new tag with name and optional color
- **Update Tag**: Modify tag name and/or color
- **Delete Tag**: Remove a tag

### Tag Examples

```json
{
  "id": 1,
  "name": "Production",
  "color": "#ff0000",
  "createdAt": "2023-01-01T00:00:00.000Z",
  "updatedAt": "2023-01-01T00:00:00.000Z"
}
```

The tag API supports:
- **Pagination**: Use `limit` and `cursor` parameters when listing tags
- **Color Support**: Optional hex color codes for visual organization
- **Error Handling**: Proper 409 responses for duplicate names, 404 for missing tags

## Example Variable Management

Variables in n8n are simple key-value pairs that can be used for configuration and state management:

```json
{
  "id": "var-123",
  "key": "api_endpoint",
  "value": "https://api.example.com/v1"
}
```

### CLI Usage Examples

```bash
# Create a variable
npm run cli variables create --key environment --value production

# List all variables
npm run cli variables list

# Update a variable value
npm run cli variables update var-123 --value "https://api.newdomain.com/v2"

# Delete a variable
npm run cli variables delete var-123
```

### MCP Tool Usage

Variables can be managed through MCP tools for integration with AI agents:

- `list_variables()` - Returns paginated list of all variables
- `create_variable({ key: "config_mode", value: "advanced" })` - Creates new variable
- `update_variable({ id: "var-123", value: "new_value" })` - Updates existing variable
- `delete_variable({ id: "var-123" })` - Removes variable

## Execution Management

The server provides comprehensive execution management capabilities:

### Listing Executions

```bash
# List recent executions
npm run cli executions list

# List with pagination
npm run cli executions list --limit 20 --cursor next_page_cursor

# Filter by workflow
npm run cli executions list --workflow-id 1
```

The `list_executions` tool supports:
- **limit**: Maximum number of executions to return (pagination)
- **cursor**: Pagination cursor for getting next/previous pages
- **workflowId**: Filter executions by specific workflow ID

### Getting Execution Details

```bash
npm run cli executions get exec_12345
```

Returns complete execution data including:
- Execution status and timing
- Input/output data
- Error details (if failed)
- Node execution results

### Deleting Executions

```bash
npm run cli executions delete exec_12345
```

Permanently removes execution records to help manage storage.

### Pagination Notes

When listing executions:
- Use `limit` parameter to control page size
- Use `nextCursor` from response to get the next page
- Cursors are opaque strings - store and use them as-is
- Empty `nextCursor` indicates no more pages available

## Webhook URLs

The `webhook_urls` tool helps you get the correct webhook URLs for webhook nodes in your workflows. This is useful for:

- Getting URLs to configure external systems that need to call your webhooks
- Testing webhook endpoints during development
- Documentation and integration guides

### Prerequisites for Webhook Nodes

For the `webhook_urls` tool to work correctly, your webhook node must:

1. Be of type `n8n-nodes-base.webhook`
2. Have a `path` parameter configured
3. Be part of an existing workflow

### URL Format

The tool returns URLs in n8n's standard format:
- **Test URL**: `${baseUrl}/webhook-test/${path}` - Used for testing during workflow development
- **Production URL**: `${baseUrl}/webhook/${path}` - Used when the workflow is active

### Example Usage

```javascript
// Get webhook URLs for a node
const urls = await client.getWebhookUrls(1, 'webhook-node-id');
console.log(urls);
// Output:
// {
//   "testUrl": "http://localhost:5678/webhook-test/my-webhook",
//   "productionUrl": "http://localhost:5678/webhook/my-webhook"
// }
```

## Manual Workflow Execution

The `run_once` tool allows you to manually execute workflows, which is useful for:

- Testing workflows during development
- Triggering workflows programmatically
- Running workflows with specific input data
- Debugging workflow issues

### Workflow Types

The tool handles different workflow types gracefully:

1. **Manual Workflows**: Workflows that start with manual triggers (e.g., Start node)
2. **Trigger Workflows**: Workflows with automatic triggers (e.g., Webhook, Cron, etc.)

### Input Data

You can optionally provide input data when executing a workflow:

```javascript
// Execute without input
const execution = await client.runOnce(1);

// Execute with input data
const execution = await client.runOnce(1, { 
  name: "John Doe", 
  email: "john@example.com" 
});
```

### Response Format

The tool returns execution details:

```javascript
{
  "executionId": "uuid-execution-id",
  "status": "running" // or "completed", "failed", etc.
}
```

>>>>>>> 353849de
## Development

### Setup
```bash
npm install
npm run build
```

### Testing
```bash
# Run tests
npm test

# Run tests in watch mode
npm run test:watch

# Run tests with coverage
npm run test:coverage

# Lint code (TypeScript type checking)
npm run lint
```

### Scripts
```bash
npm run dev      # Watch mode for development
npm run build    # Build TypeScript
npm run test     # Run tests
npm run lint     # TypeScript type checking
```

### Contributing
1. Fork the repository
2. Create your feature branch (`git checkout -b feature/amazing-feature`)
3. Commit your changes (`git commit -m 'Add some amazing feature'`)
4. Push to the branch (`git push origin feature/amazing-feature`)
5. Open a Pull Request

All contributions are welcome! Please make sure to update tests as appropriate and follow the existing code style.

## Releases

This project uses automated releases. When a new release is published on GitHub:

1. The release workflow automatically triggers
2. The package is built and tested
3. If all tests pass, the package is published to GitHub Packages
4. The package can then be installed using: `npm install @get2knowio/n8n-mcp`

To create a new release:
1. Update the version in `package.json`
2. Create a new release on GitHub with a tag matching the version
3. The automated workflow will handle the rest

## License

MIT<|MERGE_RESOLUTION|>--- conflicted
+++ resolved
@@ -16,10 +16,8 @@
 - **Update Workflow**: Modify existing workflows
 - **Delete Workflow**: Remove workflows
 - **Activate/Deactivate**: Control workflow execution state
-<<<<<<< HEAD
 - **Credential Management**: List credentials and resolve credential aliases
 - **Credential Aliasing**: Use human-friendly names for credentials in workflows
-=======
 - **Source Control**: Pull changes from source control to sync with remote
 - **Get Credential Schema**: Fetch JSON schema for credential types to validate or drive UIs
 - **Transfer Workflows**: Move workflows across projects or owners
@@ -41,7 +39,6 @@
 - **Update Variable**: Modify existing variable values
 - **Delete Variable**: Remove variables
 - **CLI & MCP Support**: Full access via both command line and MCP tools
->>>>>>> 353849de
 
 ## Installation
 
@@ -173,34 +170,33 @@
 5. **delete_workflow** - Delete a workflow
 6. **activate_workflow** - Activate a workflow
 7. **deactivate_workflow** - Deactivate a workflow
-<<<<<<< HEAD
+7. **deactivate_workflow** - Deactivate a workflow
 8. **list_credentials** - List all credentials
 9. **resolve_credential_alias** - Resolve a credential alias to its ID
-=======
-8. **source_control_pull** - Pull changes from source control
-8. **get_credential_schema** - Get JSON schema for a credential type
-9. **list_workflow_tags** - List tags for a specific workflow
-10. **set_workflow_tags** - Set tags for a specific workflow
-11. **transfer_workflow** - Transfer a workflow to a different project or owner
-12. **transfer_credential** - Transfer a credential to a different project or owner
-13. **list_executions** - List workflow executions with pagination
-14. **get_execution** - Get execution by ID
-15. **delete_execution** - Delete an execution
-16. **webhook_urls** - Get webhook URLs for a webhook node
-17. **run_once** - Execute a workflow manually once
+10. **source_control_pull** - Pull changes from source control
+11. **get_credential_schema** - Get JSON schema for a credential type
+12. **list_workflow_tags** - List tags for a specific workflow
+13. **set_workflow_tags** - Set tags for a specific workflow
+14. **transfer_workflow** - Transfer a workflow to a different project or owner
+15. **transfer_credential** - Transfer a credential to a different project or owner
+16. **list_executions** - List workflow executions with pagination
+17. **get_execution** - Get execution by ID
+18. **delete_execution** - Delete an execution
+19. **webhook_urls** - Get webhook URLs for a webhook node
+20. **run_once** - Execute a workflow manually once
 
 #### Variables Tools
-18. **list_variables** - List all variables with pagination support
-19. **create_variable** - Create a new variable (requires unique key)
-20. **update_variable** - Update an existing variable value
-21. **delete_variable** - Delete a variable
+21. **list_variables** - List all variables with pagination support
+22. **create_variable** - Create a new variable (requires unique key)
+23. **update_variable** - Update an existing variable value
+24. **delete_variable** - Delete a variable
 
 #### Tag Tools
-22. **list_tags** - List all tags with optional pagination
-23. **get_tag** - Get tag by ID
-24. **create_tag** - Create a new tag
-25. **update_tag** - Update existing tag
-26. **delete_tag** - Delete a tag
+25. **list_tags** - List all tags with optional pagination
+26. **get_tag** - Get tag by ID
+27. **create_tag** - Create a new tag
+28. **update_tag** - Update existing tag
+29. **delete_tag** - Delete a tag
 
 #### Optimistic Concurrency for Updates
 
@@ -218,7 +214,6 @@
 - The request includes an `If-Match` header with the provided value
 - If the workflow has been modified by another user (412 Precondition Failed), you'll receive a clear error message
 - This helps prevent conflicting updates in multi-user environments
->>>>>>> 353849de
 
 ## Example Workflow Creation
 
@@ -245,7 +240,6 @@
 }
 ```
 
-<<<<<<< HEAD
 ### Workflow with Credential Aliases
 You can now use human-friendly credential names instead of IDs:
 
@@ -308,7 +302,6 @@
 - **Multiple Matches**: Throws an error if multiple credentials have the same name
 - **Numeric Values**: Credential values that are all digits are treated as IDs and left unchanged
 
-=======
 ## Transfer Operations (Enterprise)
 
 The transfer tools allow moving workflows and credentials across projects and owners in enterprise n8n setups:
@@ -545,7 +538,6 @@
 }
 ```
 
->>>>>>> 353849de
 ## Development
 
 ### Setup
