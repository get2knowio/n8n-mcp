--- conflicted
+++ resolved
@@ -97,13 +97,12 @@
 npm run cli activate 1
 npm run cli deactivate 1
 
-<<<<<<< HEAD
 # List workflow tags
 npm run cli workflows tags 1
 
 # Set workflow tags
 npm run cli workflows set-tags 1 --tags tag1,tag2,tag3
-=======
+
 # Variables management
 npm run cli variables list
 npm run cli variables create --key mykey --value myvalue
@@ -138,7 +137,6 @@
 npm run cli tags create "My Tag" "#ff0000"
 npm run cli tags update 1 "Updated Tag" "#00ff00"
 npm run cli tags delete 1
->>>>>>> de0bfdde
 ```
 
 ### Available Tools
@@ -151,28 +149,26 @@
 5. **delete_workflow** - Delete a workflow
 6. **activate_workflow** - Activate a workflow
 7. **deactivate_workflow** - Deactivate a workflow
-<<<<<<< HEAD
 8. **list_workflow_tags** - List tags for a specific workflow
 9. **set_workflow_tags** - Set tags for a specific workflow
-=======
-8. **list_executions** - List workflow executions with pagination
-9. **get_execution** - Get execution by ID
-10. **delete_execution** - Delete an execution
-11. **webhook_urls** - Get webhook URLs for a webhook node
-12. **run_once** - Execute a workflow manually once
+10. **list_executions** - List workflow executions with pagination
+11. **get_execution** - Get execution by ID
+12. **delete_execution** - Delete an execution
+13. **webhook_urls** - Get webhook URLs for a webhook node
+14. **run_once** - Execute a workflow manually once
 
 #### Variables Tools
-13. **list_variables** - List all variables with pagination support
-14. **create_variable** - Create a new variable (requires unique key)
-15. **update_variable** - Update an existing variable value
-16. **delete_variable** - Delete a variable
+15. **list_variables** - List all variables with pagination support
+16. **create_variable** - Create a new variable (requires unique key)
+17. **update_variable** - Update an existing variable value
+18. **delete_variable** - Delete a variable
 
 #### Tag Tools
-17. **list_tags** - List all tags with optional pagination
-18. **get_tag** - Get tag by ID
-19. **create_tag** - Create a new tag
-20. **update_tag** - Update existing tag
-21. **delete_tag** - Delete a tag
+19. **list_tags** - List all tags with optional pagination
+20. **get_tag** - Get tag by ID
+21. **create_tag** - Create a new tag
+22. **update_tag** - Update existing tag
+23. **delete_tag** - Delete a tag
 
 #### Optimistic Concurrency for Updates
 
@@ -190,7 +186,6 @@
 - The request includes an `If-Match` header with the provided value
 - If the workflow has been modified by another user (412 Precondition Failed), you'll receive a clear error message
 - This helps prevent conflicting updates in multi-user environments
->>>>>>> de0bfdde
 
 ## Example Workflow Creation
 
