--- conflicted
+++ resolved
@@ -16,12 +16,16 @@
 - **Update Workflow**: Modify existing workflows
 - **Delete Workflow**: Remove workflows
 - **Activate/Deactivate**: Control workflow execution state
-<<<<<<< HEAD
-- **Tags CRUD**: Create, read, update, and delete tags with pagination support
-=======
 - **List Executions**: Get workflow executions with pagination support
 - **Get Execution**: Retrieve specific execution details by ID
 - **Delete Execution**: Remove execution records
+
+### Tags Management
+- **Tags CRUD**: Create, read, update, and delete tags with pagination support
+- **List Tags**: Get all tags with optional pagination
+- **Create Tag**: Create new tags with name and optional color
+- **Update Tag**: Update existing tag name and/or color
+- **Delete Tag**: Remove tags by ID
 
 ### Variables Management
 - **List Variables**: Get all variables with pagination support
@@ -29,7 +33,6 @@
 - **Update Variable**: Modify existing variable values
 - **Delete Variable**: Remove variables
 - **CLI & MCP Support**: Full access via both command line and MCP tools
->>>>>>> a957ba95
 
 ## Installation
 
@@ -94,7 +97,33 @@
 npm run cli activate 1
 npm run cli deactivate 1
 
-<<<<<<< HEAD
+# Variables management
+npm run cli variables list
+npm run cli variables create --key mykey --value myvalue
+npm run cli variables update var-123 --value newvalue
+npm run cli variables delete var-123
+
+# List executions
+npm run cli executions list
+
+# List executions with pagination and filtering
+npm run cli executions list --limit 50 --workflow-id 1
+
+# Get a specific execution
+npm run cli executions get exec_123
+
+# Delete an execution
+npm run cli executions delete exec_123
+
+# Get webhook URLs for a webhook node
+npm run cli webhook-urls 1 webhook-node-id
+
+# Execute a workflow manually once
+npm run cli run-once 1
+
+# Execute a workflow with input data
+npm run cli run-once 1 input-data.json
+
 # Tag commands
 npm run cli tags list
 npm run cli tags list 10
@@ -102,43 +131,11 @@
 npm run cli tags create "My Tag" "#ff0000"
 npm run cli tags update 1 "Updated Tag" "#00ff00"
 npm run cli tags delete 1
-=======
-# Variables management
-npm run cli variables list
-npm run cli variables create --key mykey --value myvalue
-npm run cli variables update var-123 --value newvalue
-npm run cli variables delete var-123
-
-# List executions
-npm run cli executions list
-
-# List executions with pagination and filtering
-npm run cli executions list --limit 50 --workflow-id 1
-
-# Get a specific execution
-npm run cli executions get exec_123
-
-# Delete an execution
-npm run cli executions delete exec_123
-
-# Get webhook URLs for a webhook node
-npm run cli webhook-urls 1 webhook-node-id
-
-# Execute a workflow manually once
-npm run cli run-once 1
-
-# Execute a workflow with input data
-npm run cli run-once 1 input-data.json
->>>>>>> a957ba95
 ```
 
 ### Available Tools
 
-<<<<<<< HEAD
-**Workflow Tools:**
-=======
 #### Workflow Tools
->>>>>>> a957ba95
 1. **list_workflows** - List all workflows
 2. **get_workflow** - Get workflow by ID
 3. **create_workflow** - Create a new workflow
@@ -153,22 +150,17 @@
 12. **run_once** - Execute a workflow manually once
 
 #### Variables Tools
-8. **list_variables** - List all variables with pagination support
-9. **create_variable** - Create a new variable (requires unique key)
-10. **update_variable** - Update an existing variable value
-11. **delete_variable** - Delete a variable
-12. **list_executions** - List workflow executions with pagination
-13. **get_execution** - Get execution by ID
-14. **delete_execution** - Delete an execution
-15. **webhook_urls** - Get webhook URLs for a webhook node
-16. **run_once** - Execute a workflow manually once
-
-**Tag Tools:**
-8. **list_tags** - List all tags with optional pagination
-9. **get_tag** - Get tag by ID
-10. **create_tag** - Create a new tag
-11. **update_tag** - Update existing tag
-12. **delete_tag** - Delete a tag
+13. **list_variables** - List all variables with pagination support
+14. **create_variable** - Create a new variable (requires unique key)
+15. **update_variable** - Update an existing variable value
+16. **delete_variable** - Delete a variable
+
+#### Tag Tools
+17. **list_tags** - List all tags with optional pagination
+18. **get_tag** - Get tag by ID
+19. **create_tag** - Create a new tag
+20. **update_tag** - Update existing tag
+21. **delete_tag** - Delete a tag
 
 ## Example Workflow Creation
 
@@ -194,7 +186,6 @@
 }
 ```
 
-<<<<<<< HEAD
 ## Tag Management
 
 Tags are used to organize and group workflows in n8n. The MCP server provides comprehensive tag management capabilities:
@@ -224,7 +215,6 @@
 - **Color Support**: Optional hex color codes for visual organization
 - **Error Handling**: Proper 409 responses for duplicate names, 404 for missing tags
 
-=======
 ## Example Variable Management
 
 Variables in n8n are simple key-value pairs that can be used for configuration and state management:
@@ -388,7 +378,7 @@
   "status": "running" // or "completed", "failed", etc.
 }
 ```
->>>>>>> a957ba95
+
 ## Development
 
 ### Setup
