# n8n-mcp

[![CI/CD](https://github.com/get2knowio/n8n-mcp/actions/workflows/ci.yml/badge.svg)](https://github.com/get2knowio/n8n-mcp/actions/workflows/ci.yml)
[![codecov](https://codecov.io/gh/get2knowio/n8n-mcp/branch/main/graph/badge.svg)](https://codecov.io/gh/get2knowio/n8n-mcp)
[![npm version](https://badge.fury.io/js/n8n-mcp.svg)](https://badge.fury.io/js/n8n-mcp)
[![License: MIT](https://img.shields.io/badge/License-MIT-yellow.svg)](https://opensource.org/licenses/MIT)

An MCP (Model Context Protocol) server for managing n8n workflows. This server allows AI agents to create, retrieve, update, and manage n8n workflows through the n8n API.

## Features

### Workflow Management
- **List Workflows**: Get all workflows from your n8n instance
- **Get Workflow**: Retrieve a specific workflow by ID
- **Create Workflow**: Create new workflows with nodes and connections
- **Update Workflow**: Modify existing workflows
- **Delete Workflow**: Remove workflows
- **Activate/Deactivate**: Control workflow execution state
<<<<<<< HEAD
- **Source Control**: Pull changes from source control to sync with remote
=======
- **Get Credential Schema**: Fetch JSON schema for credential types to validate or drive UIs
- **Transfer Workflows**: Move workflows across projects or owners
- **Transfer Credentials**: Move credentials across projects or owners
- **List Executions**: Get workflow executions with pagination support
- **Get Execution**: Retrieve specific execution details by ID
- **Delete Execution**: Remove execution records

### Tags Management
- **Tags CRUD**: Create, read, update, and delete tags with pagination support
- **List Tags**: Get all tags with optional pagination
- **Create Tag**: Create new tags with name and optional color
- **Update Tag**: Update existing tag name and/or color
- **Delete Tag**: Remove tags by ID

### Variables Management
- **List Variables**: Get all variables with pagination support
- **Create Variable**: Create new key-value variables (enforces unique keys)
- **Update Variable**: Modify existing variable values
- **Delete Variable**: Remove variables
- **CLI & MCP Support**: Full access via both command line and MCP tools
>>>>>>> 069f22bf

## Installation

### From GitHub Packages
```bash
npm install @get2knowio/n8n-mcp
```

### From Source
```bash
git clone https://github.com/get2knowio/n8n-mcp.git
cd n8n-mcp
npm install
npm run build
```

## Configuration

Set the following environment variables:

### Option 1: API Key Authentication
```bash
export N8N_BASE_URL=http://localhost:5678
export N8N_API_KEY=your_api_key_here
```

### Option 2: Basic Authentication
```bash
export N8N_BASE_URL=http://localhost:5678
export N8N_USERNAME=your_username
export N8N_PASSWORD=your_password
```

## Usage

### As an MCP Server

```bash
npm start
```

The server runs on stdio and implements the MCP protocol for integration with AI agents.

### As a CLI Tool

For testing and development, you can use the CLI interface:

```bash
# List all workflows
npm run cli list

# Get a specific workflow
npm run cli get 1

# Create a workflow from JSON file
npm run cli create examples/example-workflow.json

# Delete a workflow
npm run cli delete 1

# Activate/deactivate workflows
npm run cli activate 1
npm run cli deactivate 1

<<<<<<< HEAD
# Source control operations
npm run cli source-control pull
=======
# Get credential schema
npm run cli get-credential-schema httpHeaderAuth

# Transfer workflows between projects/owners (Enterprise feature)
# Note: Transfer operations require appropriate permissions and enterprise n8n setup
npm run cli transfer_workflow 1 --project-id "project-123"
npm run cli transfer_credential 2 --new-owner-id "user-456"

# List workflow tags
npm run cli workflows tags 1

# Set workflow tags
npm run cli workflows set-tags 1 --tags tag1,tag2,tag3

# Variables management
npm run cli variables list
npm run cli variables create --key mykey --value myvalue
npm run cli variables update var-123 --value newvalue
npm run cli variables delete var-123

# List executions
npm run cli executions list

# List executions with pagination and filtering
npm run cli executions list --limit 50 --workflow-id 1

# Get a specific execution
npm run cli executions get exec_123

# Delete an execution
npm run cli executions delete exec_123

# Get webhook URLs for a webhook node
npm run cli webhook-urls 1 webhook-node-id

# Execute a workflow manually once
npm run cli run-once 1

# Execute a workflow with input data
npm run cli run-once 1 input-data.json

# Tag commands
npm run cli tags list
npm run cli tags list 10
npm run cli tags get 1
npm run cli tags create "My Tag" "#ff0000"
npm run cli tags update 1 "Updated Tag" "#00ff00"
npm run cli tags delete 1
>>>>>>> 069f22bf
```

### Available Tools

#### Workflow Tools
1. **list_workflows** - List all workflows
2. **get_workflow** - Get workflow by ID
3. **create_workflow** - Create a new workflow
4. **update_workflow** - Update existing workflow (supports optional optimistic concurrency)
5. **delete_workflow** - Delete a workflow
6. **activate_workflow** - Activate a workflow
7. **deactivate_workflow** - Deactivate a workflow
<<<<<<< HEAD
8. **source_control_pull** - Pull changes from source control
=======
8. **get_credential_schema** - Get JSON schema for a credential type
9. **list_workflow_tags** - List tags for a specific workflow
10. **set_workflow_tags** - Set tags for a specific workflow
11. **transfer_workflow** - Transfer a workflow to a different project or owner
12. **transfer_credential** - Transfer a credential to a different project or owner
13. **list_executions** - List workflow executions with pagination
14. **get_execution** - Get execution by ID
15. **delete_execution** - Delete an execution
16. **webhook_urls** - Get webhook URLs for a webhook node
17. **run_once** - Execute a workflow manually once

#### Variables Tools
18. **list_variables** - List all variables with pagination support
19. **create_variable** - Create a new variable (requires unique key)
20. **update_variable** - Update an existing variable value
21. **delete_variable** - Delete a variable

#### Tag Tools
22. **list_tags** - List all tags with optional pagination
23. **get_tag** - Get tag by ID
24. **create_tag** - Create a new tag
25. **update_tag** - Update existing tag
26. **delete_tag** - Delete a tag

#### Optimistic Concurrency for Updates

The `update_workflow` tool supports optional optimistic concurrency control via the `ifMatch` parameter:

```json
{
  "id": 1,
  "name": "Updated Workflow Name",
  "ifMatch": "W/\"1234567890\""
}
```

When `ifMatch` is provided:
- The request includes an `If-Match` header with the provided value
- If the workflow has been modified by another user (412 Precondition Failed), you'll receive a clear error message
- This helps prevent conflicting updates in multi-user environments
>>>>>>> 069f22bf

## Example Workflow Creation

```json
{
  "name": "Example Workflow",
  "nodes": [
    {
      "id": "webhook",
      "name": "Webhook",
      "type": "n8n-nodes-base.webhook",
      "typeVersion": 1,
      "position": [250, 300],
      "parameters": {
        "httpMethod": "GET",
        "path": "example"
      }
    }
  ],
  "connections": {},
  "active": false,
  "tags": ["example"]
}
```

## Transfer Operations (Enterprise)

The transfer tools allow moving workflows and credentials across projects and owners in enterprise n8n setups:

### Transfer Workflow
```javascript
// Transfer to a different project
{
  "id": 1,
  "projectId": "project-123"
}

// Transfer to a different owner
{
  "id": 1,
  "newOwnerId": "user-456"
}

// Transfer to both different project and owner
{
  "id": 1,
  "projectId": "project-123",
  "newOwnerId": "user-456"
}
```

### Transfer Credential
```javascript
// Same structure as workflow transfer
{
  "id": 2,
  "projectId": "project-789",
  "newOwnerId": "user-123"
}
```

**Note**: Transfer operations require:
- Enterprise n8n installation with project/ownership features enabled
- Appropriate permissions for the user performing the transfer
- Valid target project IDs and user IDs

Permission errors will be returned with clear error messages if the operation is not allowed.

## Tag Management

Tags are used to organize and group workflows in n8n. The MCP server provides comprehensive tag management capabilities:

### Tag Operations

- **List Tags**: Get all tags with optional pagination
- **Get Tag**: Retrieve a specific tag by ID
- **Create Tag**: Create a new tag with name and optional color
- **Update Tag**: Modify tag name and/or color
- **Delete Tag**: Remove a tag

### Tag Examples

```json
{
  "id": 1,
  "name": "Production",
  "color": "#ff0000",
  "createdAt": "2023-01-01T00:00:00.000Z",
  "updatedAt": "2023-01-01T00:00:00.000Z"
}
```

The tag API supports:
- **Pagination**: Use `limit` and `cursor` parameters when listing tags
- **Color Support**: Optional hex color codes for visual organization
- **Error Handling**: Proper 409 responses for duplicate names, 404 for missing tags

## Example Variable Management

Variables in n8n are simple key-value pairs that can be used for configuration and state management:

```json
{
  "id": "var-123",
  "key": "api_endpoint",
  "value": "https://api.example.com/v1"
}
```

### CLI Usage Examples

```bash
# Create a variable
npm run cli variables create --key environment --value production

# List all variables
npm run cli variables list

# Update a variable value
npm run cli variables update var-123 --value "https://api.newdomain.com/v2"

# Delete a variable
npm run cli variables delete var-123
```

### MCP Tool Usage

Variables can be managed through MCP tools for integration with AI agents:

- `list_variables()` - Returns paginated list of all variables
- `create_variable({ key: "config_mode", value: "advanced" })` - Creates new variable
- `update_variable({ id: "var-123", value: "new_value" })` - Updates existing variable
- `delete_variable({ id: "var-123" })` - Removes variable

## Execution Management

The server provides comprehensive execution management capabilities:

### Listing Executions

```bash
# List recent executions
npm run cli executions list

# List with pagination
npm run cli executions list --limit 20 --cursor next_page_cursor

# Filter by workflow
npm run cli executions list --workflow-id 1
```

The `list_executions` tool supports:
- **limit**: Maximum number of executions to return (pagination)
- **cursor**: Pagination cursor for getting next/previous pages
- **workflowId**: Filter executions by specific workflow ID

### Getting Execution Details

```bash
npm run cli executions get exec_12345
```

Returns complete execution data including:
- Execution status and timing
- Input/output data
- Error details (if failed)
- Node execution results

### Deleting Executions

```bash
npm run cli executions delete exec_12345
```

Permanently removes execution records to help manage storage.

### Pagination Notes

When listing executions:
- Use `limit` parameter to control page size
- Use `nextCursor` from response to get the next page
- Cursors are opaque strings - store and use them as-is
- Empty `nextCursor` indicates no more pages available

## Webhook URLs

The `webhook_urls` tool helps you get the correct webhook URLs for webhook nodes in your workflows. This is useful for:

- Getting URLs to configure external systems that need to call your webhooks
- Testing webhook endpoints during development
- Documentation and integration guides

### Prerequisites for Webhook Nodes

For the `webhook_urls` tool to work correctly, your webhook node must:

1. Be of type `n8n-nodes-base.webhook`
2. Have a `path` parameter configured
3. Be part of an existing workflow

### URL Format

The tool returns URLs in n8n's standard format:
- **Test URL**: `${baseUrl}/webhook-test/${path}` - Used for testing during workflow development
- **Production URL**: `${baseUrl}/webhook/${path}` - Used when the workflow is active

### Example Usage

```javascript
// Get webhook URLs for a node
const urls = await client.getWebhookUrls(1, 'webhook-node-id');
console.log(urls);
// Output:
// {
//   "testUrl": "http://localhost:5678/webhook-test/my-webhook",
//   "productionUrl": "http://localhost:5678/webhook/my-webhook"
// }
```

## Manual Workflow Execution

The `run_once` tool allows you to manually execute workflows, which is useful for:

- Testing workflows during development
- Triggering workflows programmatically
- Running workflows with specific input data
- Debugging workflow issues

### Workflow Types

The tool handles different workflow types gracefully:

1. **Manual Workflows**: Workflows that start with manual triggers (e.g., Start node)
2. **Trigger Workflows**: Workflows with automatic triggers (e.g., Webhook, Cron, etc.)

### Input Data

You can optionally provide input data when executing a workflow:

```javascript
// Execute without input
const execution = await client.runOnce(1);

// Execute with input data
const execution = await client.runOnce(1, { 
  name: "John Doe", 
  email: "john@example.com" 
});
```

### Response Format

The tool returns execution details:

```javascript
{
  "executionId": "uuid-execution-id",
  "status": "running" // or "completed", "failed", etc.
}
```

## Development

### Setup
```bash
npm install
npm run build
```

### Testing
```bash
# Run tests
npm test

# Run tests in watch mode
npm run test:watch

# Run tests with coverage
npm run test:coverage

# Lint code (TypeScript type checking)
npm run lint
```

### Scripts
```bash
npm run dev      # Watch mode for development
npm run build    # Build TypeScript
npm run test     # Run tests
npm run lint     # TypeScript type checking
```

### Contributing
1. Fork the repository
2. Create your feature branch (`git checkout -b feature/amazing-feature`)
3. Commit your changes (`git commit -m 'Add some amazing feature'`)
4. Push to the branch (`git push origin feature/amazing-feature`)
5. Open a Pull Request

All contributions are welcome! Please make sure to update tests as appropriate and follow the existing code style.

## Releases

This project uses automated releases. When a new release is published on GitHub:

1. The release workflow automatically triggers
2. The package is built and tested
3. If all tests pass, the package is published to GitHub Packages
4. The package can then be installed using: `npm install @get2knowio/n8n-mcp`

To create a new release:
1. Update the version in `package.json`
2. Create a new release on GitHub with a tag matching the version
3. The automated workflow will handle the rest

## License

MIT<|MERGE_RESOLUTION|>--- conflicted
+++ resolved
@@ -16,9 +16,7 @@
 - **Update Workflow**: Modify existing workflows
 - **Delete Workflow**: Remove workflows
 - **Activate/Deactivate**: Control workflow execution state
-<<<<<<< HEAD
 - **Source Control**: Pull changes from source control to sync with remote
-=======
 - **Get Credential Schema**: Fetch JSON schema for credential types to validate or drive UIs
 - **Transfer Workflows**: Move workflows across projects or owners
 - **Transfer Credentials**: Move credentials across projects or owners
@@ -39,7 +37,6 @@
 - **Update Variable**: Modify existing variable values
 - **Delete Variable**: Remove variables
 - **CLI & MCP Support**: Full access via both command line and MCP tools
->>>>>>> 069f22bf
 
 ## Installation
 
@@ -104,10 +101,8 @@
 npm run cli activate 1
 npm run cli deactivate 1
 
-<<<<<<< HEAD
 # Source control operations
 npm run cli source-control pull
-=======
 # Get credential schema
 npm run cli get-credential-schema httpHeaderAuth
 
@@ -156,7 +151,6 @@
 npm run cli tags create "My Tag" "#ff0000"
 npm run cli tags update 1 "Updated Tag" "#00ff00"
 npm run cli tags delete 1
->>>>>>> 069f22bf
 ```
 
 ### Available Tools
@@ -169,9 +163,7 @@
 5. **delete_workflow** - Delete a workflow
 6. **activate_workflow** - Activate a workflow
 7. **deactivate_workflow** - Deactivate a workflow
-<<<<<<< HEAD
 8. **source_control_pull** - Pull changes from source control
-=======
 8. **get_credential_schema** - Get JSON schema for a credential type
 9. **list_workflow_tags** - List tags for a specific workflow
 10. **set_workflow_tags** - Set tags for a specific workflow
@@ -212,7 +204,6 @@
 - The request includes an `If-Match` header with the provided value
 - If the workflow has been modified by another user (412 Precondition Failed), you'll receive a clear error message
 - This helps prevent conflicting updates in multi-user environments
->>>>>>> 069f22bf
 
 ## Example Workflow Creation
 
