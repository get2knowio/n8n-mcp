--- conflicted
+++ resolved
@@ -90,13 +90,12 @@
 npm run cli activate 1
 npm run cli deactivate 1
 
-<<<<<<< HEAD
 # Variables management
 npm run cli variables list
 npm run cli variables create --key mykey --value myvalue
 npm run cli variables update var-123 --value newvalue
 npm run cli variables delete var-123
-=======
+
 # List executions
 npm run cli executions list
 
@@ -117,7 +116,6 @@
 
 # Execute a workflow with input data
 npm run cli run-once 1 input-data.json
->>>>>>> dcd5c1bf
 ```
 
 ### Available Tools
@@ -141,6 +139,11 @@
 9. **create_variable** - Create a new variable (requires unique key)
 10. **update_variable** - Update an existing variable value
 11. **delete_variable** - Delete a variable
+12. **list_executions** - List workflow executions with pagination
+13. **get_execution** - Get execution by ID
+14. **delete_execution** - Delete an execution
+15. **webhook_urls** - Get webhook URLs for a webhook node
+16. **run_once** - Execute a workflow manually once
 
 ## Example Workflow Creation
 
@@ -166,7 +169,6 @@
 }
 ```
 
-<<<<<<< HEAD
 ## Example Variable Management
 
 Variables in n8n are simple key-value pairs that can be used for configuration and state management:
@@ -203,7 +205,7 @@
 - `create_variable({ key: "config_mode", value: "advanced" })` - Creates new variable
 - `update_variable({ id: "var-123", value: "new_value" })` - Updates existing variable
 - `delete_variable({ id: "var-123" })` - Removes variable
-=======
+
 ## Execution Management
 
 The server provides comprehensive execution management capabilities:
@@ -330,8 +332,6 @@
   "status": "running" // or "completed", "failed", etc.
 }
 ```
->>>>>>> dcd5c1bf
-
 ## Development
 
 ### Setup
